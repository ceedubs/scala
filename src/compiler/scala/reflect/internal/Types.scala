/* NSC -- new Scala compiler
 * Copyright 2005-2011 LAMP/EPFL
 * @author  Martin Odersky
 */

package scala.reflect
package internal

import scala.collection.{ mutable, immutable }
import scala.ref.WeakReference
import mutable.ListBuffer
import Flags._
import scala.util.control.ControlThrowable
import scala.annotation.tailrec
import util.Statistics._

/* A standard type pattern match:
  case ErrorType =>
    // internal: error
  case WildcardType =>
    // internal: unknown
  case NoType =>
  case NoPrefix =>
  case ThisType(sym) =>
    // sym.this.type
  case SuperType(thistpe, supertpe) =>
    // super references
  case SingleType(pre, sym) =>
    // pre.sym.type
  case ConstantType(value) =>
    // Int(2)
  case TypeRef(pre, sym, args) =>
    // pre.sym[targs]
    // Outer.this.C would be represented as TypeRef(ThisType(Outer), C, List())
  case RefinedType(parents, defs) =>
    // parent1 with ... with parentn { defs }
  case ExistentialType(tparams, result) =>
    // result forSome { tparams }
  case AnnotatedType(annots, tp, selfsym) =>
    // tp @annots

  // the following are non-value types; you cannot write them down in Scala source.

  case TypeBounds(lo, hi) =>
    // >: lo <: hi
  case ClassInfoType(parents, defs, clazz) =>
    // same as RefinedType except as body of class
  case MethodType(paramtypes, result) =>
    // (paramtypes)result
    // For instance def m(): T is represented as MethodType(List(), T)
  case NullaryMethodType(result) => // eliminated by uncurry
    // an eval-by-name type
    // For instance def m: T is represented as NullaryMethodType(T)
  case PolyType(tparams, result) =>
    // [tparams]result where result is a (Nullary)MethodType or ClassInfoType

  // The remaining types are not used after phase `typer`.
  case OverloadedType(pre, tparams, alts) =>
    // all alternatives of an overloaded ident
  case AntiPolyType(pre, targs) =>
    // rarely used, disappears when combined with a PolyType
  case TypeVar(inst, constr) =>
    // a type variable
    // Replace occurrences of type parameters with type vars, where
    // inst is the instantiation and constr is a list of bounds.
  case DeBruijnIndex(level, index)
    // for dependent method types: a type referring to a method parameter.
*/

trait Types extends api.Types { self: SymbolTable =>
  import definitions._

  //statistics
  def uniqueTypeCount = if (uniques == null) 0 else uniques.size

  private var explainSwitch = false
  private final val emptySymbolSet = immutable.Set.empty[Symbol]

  private final val LogPendingSubTypesThreshold = 50
  private final val LogPendingBaseTypesThreshold = 50
  private final val LogVolatileThreshold = 50

  /** A don't care value for the depth parameter in lubs/glbs and related operations. */
  private final val AnyDepth = -3

  /** Decrement depth unless it is a don't care. */
  private final def decr(depth: Int) = if (depth == AnyDepth) AnyDepth else depth - 1

  private final val printLubs = sys.props contains "scalac.debug.lub"
  private final val traceTypeVars = sys.props contains "scalac.debug.tvar"
  /** In case anyone wants to turn off lub verification without reverting anything. */
  private final val verifyLubs = true
  /** In case anyone wants to turn off type parameter bounds being used
   *  to seed type constraints.
   */
  private final val propagateParameterBoundsToTypeVars = sys.props contains "scalac.debug.prop-constraints"

  protected val enableTypeVarExperimentals = settings.Xexperimental.value

  /** Empty immutable maps to avoid allocations. */
  private val emptySymMap   = immutable.Map[Symbol, Symbol]()
  private val emptySymCount = immutable.Map[Symbol, Int]()

  /** The current skolemization level, needed for the algorithms
   *  in isSameType, isSubType that do constraint solving under a prefix.
   */
  var skolemizationLevel = 0

  /** A log of type variable with their original constraints. Used in order
   *  to undo constraints in the case of isSubType/isSameType failure.
   */
  lazy val undoLog = newUndoLog
  
  protected def newUndoLog = new UndoLog
  
  class UndoLog {
    private type UndoPairs = List[(TypeVar, TypeConstraint)]
    private var log: UndoPairs = List()
    
    // register with the auto-clearing cache manager
    perRunCaches.recordCache(this)

    /** Undo all changes to constraints to type variables upto `limit`. */
    private def undoTo(limit: UndoPairs) {
      while ((log ne limit) && log.nonEmpty) {
        val (tv, constr) = log.head
        tv.constr = constr
        log = log.tail
      }
    }

    /** No sync necessary, because record should only
     *  be called from within a undo or undoUnless block,
     *  which is already synchronized.
     */
    private[reflect] def record(tv: TypeVar) = {
      log ::= ((tv, tv.constr.cloneInternal))
    }
    
    private[scala] def clear() {
      if (settings.debug.value)
        self.log("Clearing " + log.size + " entries from the undoLog.")

      log = Nil
    }
    def size = log.size

    // `block` should not affect constraints on typevars
    def undo[T](block: => T): T = {
      val before = log

      try block
      finally undoTo(before)
    }

    // if `block` evaluates to false, it should not affect constraints on typevars
    def undoUnless(block: => Boolean): Boolean = {
      val before = log
      var result = false

      try result = block
      finally if (!result) undoTo(before)

      result
    }
  }

  /** A map from lists to compound types that have the given list as parents.
   *  This is used to avoid duplication in the computation of base type sequences and baseClasses.
   *  It makes use of the fact that these two operations depend only on the parents,
   *  not on the refinement.
   */
  val intersectionWitness = perRunCaches.newWeakMap[List[Type], WeakReference[Type]]()

  /** A proxy for a type (identified by field `underlying`) that forwards most
   *  operations to it (for exceptions, see WrappingProxy, which forwards even more operations).
   *  every operation that is overridden for some kind of types should be forwarded.
   */
  trait SimpleTypeProxy extends Type {
    def underlying: Type

    // the following operations + those in RewrappingTypeProxy are all operations
    // in class Type that are overridden in some subclass
    // Important to keep this up-to-date when new operations are added!
    override def isTrivial = underlying.isTrivial
    override def isHigherKinded: Boolean = underlying.isHigherKinded
    override def typeConstructor: Type = underlying.typeConstructor
    override def isNotNull = underlying.isNotNull
    override def isError = underlying.isError
    override def isErroneous = underlying.isErroneous
    override def isStable: Boolean = underlying.isStable
    override def isVolatile = underlying.isVolatile
    override def finalResultType = underlying.finalResultType
    override def paramSectionCount = underlying.paramSectionCount
    override def paramss = underlying.paramss
    override def params = underlying.params
    override def paramTypes = underlying.paramTypes
    override def termSymbol = underlying.termSymbol
    override def termSymbolDirect = underlying.termSymbolDirect
    override def typeParams = underlying.typeParams
    override def boundSyms = underlying.boundSyms
    override def typeSymbol = underlying.typeSymbol
    override def typeSymbolDirect = underlying.typeSymbolDirect
    override def widen = underlying.widen
    override def typeOfThis = underlying.typeOfThis
    override def bounds = underlying.bounds
    override def parents = underlying.parents
    override def prefix = underlying.prefix
    override def decls = underlying.decls
    override def baseType(clazz: Symbol) = underlying.baseType(clazz)
    override def baseTypeSeq = underlying.baseTypeSeq
    override def baseTypeSeqDepth = underlying.baseTypeSeqDepth
    override def baseClasses = underlying.baseClasses
  }

  /** A proxy for a type (identified by field `underlying`) that forwards most
   *  operations to it. Every operation that is overridden for some kind of types is
   *  forwarded here. Some operations are rewrapped again.
   */
  trait RewrappingTypeProxy extends SimpleTypeProxy {
    protected def maybeRewrap(newtp: Type) = if (newtp eq underlying) this else rewrap(newtp)
    protected def rewrap(newtp: Type): Type

    // the following are all operations in class Type that are overridden in some subclass
    // Important to keep this up-to-date when new operations are added!
    override def widen = maybeRewrap(underlying.widen)
    override def narrow = underlying.narrow
    override def deconst = maybeRewrap(underlying.deconst)
    override def resultType = maybeRewrap(underlying.resultType)
    override def resultType(actuals: List[Type]) = maybeRewrap(underlying.resultType(actuals))
    override def finalResultType = maybeRewrap(underlying.finalResultType)
    override def paramSectionCount = 0
    override def paramss: List[List[Symbol]] = List()
    override def params: List[Symbol] = List()
    override def paramTypes: List[Type] = List()
    override def typeArgs = underlying.typeArgs
    override def notNull = maybeRewrap(underlying.notNull)
    override def instantiateTypeParams(formals: List[Symbol], actuals: List[Type]) = underlying.instantiateTypeParams(formals, actuals)
    override def skolemizeExistential(owner: Symbol, origin: AnyRef) = underlying.skolemizeExistential(owner, origin)
    override def normalize = maybeRewrap(underlying.normalize)
    override def dealias = maybeRewrap(underlying.dealias)
    override def cloneInfo(owner: Symbol) = maybeRewrap(underlying.cloneInfo(owner))
    override def atOwner(owner: Symbol) = maybeRewrap(underlying.atOwner(owner))
    override def prefixString = underlying.prefixString
    override def isComplete = underlying.isComplete
    override def complete(sym: Symbol) = underlying.complete(sym)
    override def load(sym: Symbol) { underlying.load(sym) }
    override def withAnnotations(annots: List[AnnotationInfo]) = maybeRewrap(underlying.withAnnotations(annots))
    override def withoutAnnotations = maybeRewrap(underlying.withoutAnnotations)
  }

  case object UnmappableTree extends TermTree {
    override def toString = "<unmappable>"
    super.tpe_=(NoType)
    override def tpe_=(t: Type) = if (t != NoType) throw new UnsupportedOperationException("tpe_=("+t+") inapplicable for <empty>")
  }

  abstract class AbsTypeImpl extends AbsType { this: Type =>
    def declaration(name: Name): Symbol = decl(name)
    def nonPrivateDeclaration(name: Name): Symbol = nonPrivateDecl(name)
    def declarations = decls
    def typeArguments = typeArgs
    def erasedType = transformedType(this)
  }

  /** The base class for all types */
  abstract class Type extends AbsTypeImpl with Annotatable[Type] {
    /** Types for which asSeenFrom always is the identity, no matter what
     *  prefix or owner.
     */
    def isTrivial: Boolean = false

    /** Is this type higher-kinded, i.e., is it a type constructor @M */
    def isHigherKinded: Boolean = false

    /** Does this type denote a stable reference (i.e. singleton type)? */
    def isStable: Boolean = false

    /** Is this type dangerous (i.e. it might contain conflicting
     *  type information when empty, so that it can be constructed
     *  so that type unsoundness results.) A dangerous type has an underlying
     *  type of the form T_1 with T_n { decls }, where one of the
     *  T_i (i > 1) is an abstract type.
     */
    def isVolatile: Boolean = false

    /** Is this type guaranteed not to have `null` as a value? */
    def isNotNull: Boolean = false

    /** Is this type a structural refinement type (it ''refines'' members that have not been inherited) */
    def isStructuralRefinement: Boolean = false

    /** Does this type depend immediately on an enclosing method parameter?
      * I.e., is it a singleton type whose termSymbol refers to an argument of the symbol's owner (which is a method)?
      */
    def isImmediatelyDependent: Boolean = false

    /** Does this depend on an enclosing method parameter? */
    def isDependent: Boolean = IsDependentCollector.collect(this)

    /** True for WildcardType or BoundedWildcardType. */
    def isWildcard = false

    /** Is this type produced as a repair for an error? */
    def isError: Boolean = typeSymbol.isError || termSymbol.isError

    /** Is this type produced as a repair for an error? */
    def isErroneous: Boolean = ErroneousCollector.collect(this)

    /** Does this type denote a reference type which can be null? */
    // def isNullable: Boolean = false

    /** Can this type only be subtyped by bottom types?
     *  This is assessed to be the case if the class is final,
     *  and all type parameters (if any) are invariant.
     */
    def isFinalType =
      typeSymbol.isFinal && (typeSymbol.typeParams forall (_.variance == 0))

    /** Is this type completed (i.e. not a lazy type)? */
    def isComplete: Boolean = true

    /** If this is a lazy type, assign a new type to `sym`. */
    def complete(sym: Symbol) {}

    /** The term symbol associated with the type
      * Note that the symbol of the normalized type is returned (@see normalize)
      */
    def termSymbol: Symbol = NoSymbol

    /** The type symbol associated with the type
      * Note that the symbol of the normalized type is returned (@see normalize)
      * A type's typeSymbol should if possible not be inspected directly, due to
      * the likelihood that what is true for tp.typeSymbol is not true for
      * tp.sym, due to normalization.
      */
    def typeSymbol: Symbol = NoSymbol

    /** The term symbol ''directly'' associated with the type.
     */
    def termSymbolDirect: Symbol = termSymbol

    /** The type symbol ''directly'' associated with the type.
     *  In other words, no normalization is performed: if this is an alias type,
     *  the symbol returned is that of the alias, not the underlying type.
     */
    def typeSymbolDirect: Symbol = typeSymbol

    /** The base type underlying a type proxy, identity on all other types */
    def underlying: Type = this

    /** Widen from singleton type to its underlying non-singleton
     *  base type by applying one or more `underlying` dereferences,
     *  identity for all other types.
     *
     *  class Outer { class C ; val x: C }
     *  val o: Outer
     *  <o.x.type>.widen = o.C
     */
    def widen: Type = this

    /** Map a constant type or not-null-type to its underlying base type,
     *  identity for all other types.
     */
    def deconst: Type = this

    /** The type of `this` of a class type or reference type. */
    def typeOfThis: Type = typeSymbol.typeOfThis

    /** Map to a singleton type which is a subtype of this type.
     *  The fallback implemented here gives
     *    T.narrow  = T' forSome { type T' <: T with Singleton }
     *  Overridden where we know more about where types come from.
     */
    /*
    Note: this implementation of narrow is theoretically superior to the one
    in use below, but imposed a significant performance penalty.  It was in trunk
    from svn r24960 through r25080.
    */
    /*
    def narrow: Type =
      if (phase.erasedTypes) this
      else commonOwner(this) freshExistential ".type" setInfo singletonBounds(this) tpe
    */

    /** Map to a singleton type which is a subtype of this type.
     *  The fallback implemented here gives:
     *  {{{
     *    T.narrow  =  (T {}).this.type
     *  }}}
     *  Overridden where we know more about where types come from.
     */
    def narrow: Type =
      if (phase.erasedTypes) this
      else {
        val cowner = commonOwner(this)
        refinedType(List(this), cowner, EmptyScope, cowner.pos).narrow
      }

    /** For a TypeBounds type, itself;
     *  for a reference denoting an abstract type, its bounds,
     *  for all other types, a TypeBounds type all of whose bounds are this type.
     */
    def bounds: TypeBounds = TypeBounds(this, this)

    /** For a class or intersection type, its parents.
     *  For a TypeBounds type, the parents of its hi bound.
     *  inherited by typerefs, singleton types, and refinement types,
     *  The empty list for all other types */
    def parents: List[Type] = List()

    /** For a typeref or single-type, the prefix of the normalized type (@see normalize).
     *  NoType for all other types. */
    def prefix: Type = NoType

    /** A chain of all typeref or singletype prefixes of this type, longest first.
     *  (Only used from safeToString.)
     */
    def prefixChain: List[Type] = this match {
      case TypeRef(pre, _, _) => pre :: pre.prefixChain
      case SingleType(pre, _) => pre :: pre.prefixChain
      case _ => List()
    }

    /** This type, without its type arguments @M */
    def typeConstructor: Type = this

    /** For a typeref, its arguments. The empty list for all other types */
    def typeArgs: List[Type] = List()
    
    /** A list of placeholder types derived from the type parameters.
     *  Used by RefinedType and TypeRef.
     */
    protected def dummyArgs: List[Type] = typeParams map (_.typeConstructor)

    /** For a (nullary) method or poly type, its direct result type,
     *  the type itself for all other types. */
    def resultType: Type = this

    def resultType(actuals: List[Type]) = this

    /** Only used for dependent method types. */
    def resultApprox: Type = ApproximateDependentMap(resultType) // if (!settings.YdepMethTpes.value) resultType else

    /** If this is a TypeRef `clazz`[`T`], return the argument `T`
     *  otherwise return this type
     */
    def remove(clazz: Symbol): Type = this

    /** For a curried/nullary method or poly type its non-method result type,
     *  the type itself for all other types */
    def finalResultType: Type = this

    /** For a method type, the number of its value parameter sections,
     *  0 for all other types */
    def paramSectionCount: Int = 0

    /** For a method or poly type, a list of its value parameter sections,
     *  the empty list for all other types */
    def paramss: List[List[Symbol]] = List()

    /** For a method or poly type, its first value parameter section,
     *  the empty list for all other types */
    def params: List[Symbol] = List()

    /** For a method or poly type, the types of its first value parameter section,
     *  the empty list for all other types */
    def paramTypes: List[Type] = List()

    /** For a (potentially wrapped) poly type, its type parameters,
     *  the empty list for all other types */
    def typeParams: List[Symbol] = List()

    /** For a (potentially wrapped) poly or existential type, its bound symbols,
     *  the empty list for all other types */
    def boundSyms: immutable.Set[Symbol] = emptySymbolSet

    /** Mixin a NotNull trait unless type already has one
     *  ...if the option is given, since it is causing typing bugs.
     */
    def notNull: Type =
      if (!settings.Ynotnull.value || isNotNull || phase.erasedTypes) this
      else NotNullType(this)

    /** Replace formal type parameter symbols with actual type arguments.
     *
     * Amounts to substitution except for higher-kinded types. (See overridden method in TypeRef) -- @M
     */
    def instantiateTypeParams(formals: List[Symbol], actuals: List[Type]): Type =
      if (sameLength(formals, actuals)) this.subst(formals, actuals) else ErrorType

    /** If this type is an existential, turn all existentially bound variables to type skolems.
     *  @param  owner    The owner of the created type skolems
     *  @param  origin   The tree whose type was an existential for which the skolem was created.
     */
    def skolemizeExistential(owner: Symbol, origin: AnyRef): Type = this

    /** A simple version of skolemizeExistential for situations where
     *  owner or unpack location do not matter (typically used in subtype tests)
     */
    def skolemizeExistential: Type = skolemizeExistential(NoSymbol, null)

    /** Reduce to beta eta-long normal form.
     *  Expands type aliases and converts higher-kinded TypeRefs to PolyTypes.
     *  Functions on types are also implemented as PolyTypes.
     *
     *  Example: (in the below, <List> is the type constructor of List)
     *    TypeRef(pre, <List>, List()) is replaced by
     *    PolyType(X, TypeRef(pre, <List>, List(X)))
     */
    def normalize = this // @MAT

    /** Expands type aliases. */
    def dealias = this

    /** For a classtype or refined type, its defined or declared members;
     *  inherited by subtypes and typerefs.
     *  The empty scope for all other types.
     */
    def decls: Scope = EmptyScope

    /** The defined or declared members with name `name` in this type;
     *  an OverloadedSymbol if several exist, NoSymbol if none exist.
     *  Alternatives of overloaded symbol appear in the order they are declared.
     */
    def decl(name: Name): Symbol = findDecl(name, 0)
    
    /** A list of all non-private members defined or declared in this type. */
    def nonPrivateDecls: List[Symbol] = decls filter (x => !x.isPrivate) toList

    /** The non-private defined or declared members with name `name` in this type;
     *  an OverloadedSymbol if several exist, NoSymbol if none exist.
     *  Alternatives of overloaded symbol appear in the order they are declared.
     */
    def nonPrivateDecl(name: Name): Symbol = findDecl(name, PRIVATE)

    /** A list of all members of this type (defined or inherited)
     *  Members appear in linearization order of their owners.
     *  Members with the same owner appear in reverse order of their declarations.
     */
    def members: List[Symbol] = membersBasedOnFlags(0, 0)

    /** A list of all non-private members of this type (defined or inherited) */
    def nonPrivateMembers: List[Symbol] = membersBasedOnFlags(BridgeAndPrivateFlags, 0)

    /** A list of all non-private members of this type  (defined or inherited),
     *  admitting members with given flags `admit`
     */
    def nonPrivateMembersAdmitting(admit: Long): List[Symbol] = membersBasedOnFlags(BridgeAndPrivateFlags & ~admit, 0)

    /** A list of all implicit symbols of this type  (defined or inherited) */
    def implicitMembers: List[Symbol] = membersBasedOnFlags(BridgeFlags, IMPLICIT)

    /** A list of all deferred symbols of this type  (defined or inherited) */
    def deferredMembers: List[Symbol] = membersBasedOnFlags(BridgeFlags, DEFERRED)

    /** The member with given name,
     *  an OverloadedSymbol if several exist, NoSymbol if none exist */
    def member(name: Name): Symbol =
      memberBasedOnName(name, BridgeFlags)

    /** The non-private member with given name,
     *  an OverloadedSymbol if several exist, NoSymbol if none exist.
     *  Bridges are excluded from the result
     */
    def nonPrivateMember(name: Name): Symbol =
      memberBasedOnName(name, BridgeAndPrivateFlags)
      
    /** All members with the given flags, excluding bridges.
     */
    def membersWithFlags(requiredFlags: Long): List[Symbol] =
      membersBasedOnFlags(BridgeFlags, requiredFlags)

    /** All non-private members with the given flags, excluding bridges.
     */
    def nonPrivateMembersWithFlags(requiredFlags: Long): List[Symbol] =
      membersBasedOnFlags(BridgeAndPrivateFlags, requiredFlags)

    /** The non-private member with given name, admitting members with given flags `admit`.
     *  "Admitting" refers to the fact that members with a PRIVATE, BRIDGE, or VBRIDGE
     *  flag are usually excluded from findMember results, but supplying any of those flags
     *  to this method disables that exclusion.
     *
     *  An OverloadedSymbol if several exist, NoSymbol if none exists.
     */
    def nonPrivateMemberAdmitting(name: Name, admit: Long): Symbol =
      memberBasedOnName(name, BridgeAndPrivateFlags & ~admit)

    /** The non-local member with given name,
     *  an OverloadedSymbol if several exist, NoSymbol if none exist */
    def nonLocalMember(name: Name): Symbol =
      memberBasedOnName(name, BridgeFlags | LOCAL)
    
    /** Members excluding and requiring the given flags.
     *  Note: unfortunately it doesn't work to exclude DEFERRED this way.
     */
    def membersBasedOnFlags(excludedFlags: Long, requiredFlags: Long): List[Symbol] =
      findMember(nme.ANYNAME, excludedFlags, requiredFlags, false).alternatives

    def memberBasedOnName(name: Name, excludedFlags: Long): Symbol =
      findMember(name, excludedFlags, 0, false)

    /** The least type instance of given class which is a supertype
     *  of this type.  Example:
     *    class D[T]
     *    class C extends p.D[Int]
     *    ThisType(C).baseType(D) = p.D[Int]
     */
    def baseType(clazz: Symbol): Type = NoType

    /** This type as seen from prefix `pre` and class `clazz`. This means:
     *  Replace all thistypes of `clazz` or one of its subclasses
     *  by `pre` and instantiate all parameters by arguments of `pre`.
     *  Proceed analogously for thistypes referring to outer classes.
     *
     *  Example:
     *    class D[T] { def m: T }
     *    class C extends p.D[Int]
     *    T.asSeenFrom(ThisType(C), D)  (where D is owner of m)
     *      = Int
     */
    def asSeenFrom(pre: Type, clazz: Symbol): Type = {
      if (isTrivial || phase.erasedTypes && pre.typeSymbol != ArrayClass) this
      else {
//        scala.tools.nsc.util.trace.when(pre.isInstanceOf[ExistentialType])("X "+this+".asSeenfrom("+pre+","+clazz+" = ") {
        incCounter(asSeenFromCount)
        val start = startTimer(asSeenFromNanos)
        val m = new AsSeenFromMap(pre.normalize, clazz)
        val tp = m apply this
        val tp1 = existentialAbstraction(m.capturedParams, tp)
        val result: Type =
          if (m.capturedSkolems.isEmpty) tp1
          else deriveType(m.capturedSkolems, _.cloneSymbol setFlag CAPTURED)(tp1)

        stopTimer(asSeenFromNanos, start)
        result
      }
    }

    /** The info of `sym`, seen as a member of this type.
     *
     *  Example:
     *  {{{
     *    class D[T] { def m: T }
     *    class C extends p.D[Int]
     *    ThisType(C).memberType(m) = Int
     *  }}}
     */
    def memberInfo(sym: Symbol): Type = {
      sym.info.asSeenFrom(this, sym.owner)
    }

    /** The type of `sym`, seen as a member of this type. */
    def memberType(sym: Symbol): Type = sym match {
      case meth: MethodSymbol =>
        meth.typeAsMemberOf(this)
      case _ =>
        computeMemberType(sym)
    }

    def computeMemberType(sym: Symbol): Type = sym.tpeHK match { //@M don't prematurely instantiate higher-kinded types, they will be instantiated by transform, typedTypeApply, etc. when really necessary
      case OverloadedType(_, alts) =>
        OverloadedType(this, alts)
      case tp =>
        tp.asSeenFrom(this, sym.owner)
    }

    /** Substitute types `to` for occurrences of references to
     *  symbols `from` in this type.
     */
    def subst(from: List[Symbol], to: List[Type]): Type =
      if (from.isEmpty) this
      else new SubstTypeMap(from, to) apply this

    /** Substitute symbols `to` for occurrences of symbols `from` in this type.
     *
     * !!! NOTE !!!: If you need to do a substThis and a substSym, the substThis has to come
     * first, as otherwise symbols will immediately get rebound in typeRef to the old
     * symbol.
     */
    def substSym(from: List[Symbol], to: List[Symbol]): Type =
      if (from eq to) this
      else new SubstSymMap(from, to) apply this

    /** Substitute all occurrences of `ThisType(from)` in this type by `to`.
     *
     * !!! NOTE !!!: If you need to do a substThis and a substSym, the substThis has to come
     * first, as otherwise symbols will immediately get rebound in typeRef to the old
     * symbol.
     */
    def substThis(from: Symbol, to: Type): Type =
      new SubstThisMap(from, to) apply this
    def substThis(from: Symbol, to: Symbol): Type =
      substThis(from, to.thisType)

    /** Performs both substThis and substSym in one traversal.
     */
    def substThisAndSym(from: Symbol, to: Type, symsFrom: List[Symbol], symsTo: List[Symbol]): Type = {
      if (symsFrom eq symsTo) substThis(from, to)
      else new SubstThisAndSymMap(from, to, symsFrom, symsTo) apply this
    }

    /** Returns all parts of this type which satisfy predicate `p` */
    def filter(p: Type => Boolean): List[Type] = new FilterTypeCollector(p) collect this
    def withFilter(p: Type => Boolean) = new FilterTypeCollector(p) {
      def foreach[U](f: Type => U): Unit = collect(Type.this) foreach f
      def map[T](f: Type => T): List[T]  = collect(Type.this) map f
    }

    /** Returns optionally first type (in a preorder traversal) which satisfies predicate `p`,
     *  or None if none exists.
     */
    def find(p: Type => Boolean): Option[Type] = new FindTypeCollector(p).collect(this)

    /** Apply `f` to each part of this type */
    def foreach(f: Type => Unit) { new ForEachTypeTraverser(f).traverse(this) }

    /** Apply `f` to each part of this type; children get mapped before their parents */
    def map(f: Type => Type): Type = new TypeMap {
      def apply(x: Type) = f(mapOver(x))
    } apply this

    /** Is there part of this type which satisfies predicate `p`? */
    def exists(p: Type => Boolean): Boolean = !find(p).isEmpty

    /** Does this type contain a reference to this symbol? */
    def contains(sym: Symbol): Boolean = new ContainsCollector(sym).collect(this)

    /** Does this type contain a reference to this type */
    def containsTp(tp: Type): Boolean = new ContainsTypeCollector(tp).collect(this)

    /** Is this type a subtype of that type? */
    def <:<(that: Type): Boolean = {
      if (util.Statistics.enabled) stat_<:<(that)
      else {
        (this eq that) ||
        (if (explainSwitch) explain("<:", isSubType, this, that)
         else isSubType(this, that, AnyDepth))
      }
    }

    /** Is this type a subtype of that type in a pattern context?
     *  Any type arguments on the right hand side are replaced with
     *  fresh existentials, except for Arrays.
     *
     *  See bug1434.scala for an example of code which would fail
     *  if only a <:< test were applied.
     */
    def matchesPattern(that: Type): Boolean = {
      (this <:< that) || ((this, that) match {
        case (TypeRef(_, ArrayClass, List(arg1)), TypeRef(_, ArrayClass, List(arg2))) if arg2.typeSymbol.typeParams.nonEmpty =>
          arg1 matchesPattern arg2
        case (_, TypeRef(_, _, args)) =>
          val newtp = existentialAbstraction(args map (_.typeSymbol), that)
          !(that =:= newtp) && (this <:< newtp)
        case _ =>
          false
      })
    }

    def stat_<:<(that: Type): Boolean = {
      incCounter(subtypeCount)
      val start = startTimer(subtypeNanos)
      val result =
        (this eq that) ||
        (if (explainSwitch) explain("<:", isSubType, this, that)
         else isSubType(this, that, AnyDepth))
      stopTimer(subtypeNanos, start)
      result
    }

    /** Is this type a weak subtype of that type? True also for numeric types, i.e. Int weak_<:< Long.
     */
    def weak_<:<(that: Type): Boolean = {
      incCounter(subtypeCount)
      val start = startTimer(subtypeNanos)
      val result =
        ((this eq that) ||
         (if (explainSwitch) explain("weak_<:", isWeakSubType, this, that)
          else isWeakSubType(this, that)))
      stopTimer(subtypeNanos, start)
      result
    }

    /** Is this type equivalent to that type? */
    def =:=(that: Type): Boolean = (
      (this eq that) ||
      (if (explainSwitch) explain("=", isSameType, this, that)
       else isSameType(this, that))
    );

    /** Does this type implement symbol `sym` with same or stronger type? */
    def specializes(sym: Symbol): Boolean =
      if (explainSwitch) explain("specializes", specializesSym, this, sym)
      else specializesSym(this, sym)

    /** Is this type close enough to that type so that members
     *  with the two type would override each other?
     *  This means:
     *    - Either both types are polytypes with the same number of
     *      type parameters and their result types match after renaming
     *      corresponding type parameters
     *    - Or both types are (nullary) method types with equivalent type parameter types
     *      and matching result types
     *    - Or both types are equivalent
     *    - Or phase.erasedTypes is false and both types are neither method nor
     *      poly types.
     */
    def matches(that: Type): Boolean = matchesType(this, that, !phase.erasedTypes)

    /** Same as matches, except that non-method types are always assumed to match. */
    def looselyMatches(that: Type): Boolean = matchesType(this, that, true)

    /** The shortest sorted upwards closed array of types that contains
     *  this type as first element.
     *
     *  A list or array of types ts is upwards closed if
     *
     *    for all t in ts:
     *      for all typerefs p.s[args] such that t <: p.s[args]
     *      there exists a typeref p'.s[args'] in ts such that
     *      t <: p'.s['args] <: p.s[args],
     *
     *      and
     *
     *      for all singleton types p.s such that t <: p.s
     *      there exists a singleton type p'.s in ts such that
     *      t <: p'.s <: p.s
     *
     *  Sorting is with respect to Symbol.isLess() on type symbols.
     */
    def baseTypeSeq: BaseTypeSeq = baseTypeSingletonSeq(this)

    /** The maximum depth (@see maxDepth)
     *  of each type in the BaseTypeSeq of this type.
     */
    def baseTypeSeqDepth: Int = 1

    /** The list of all baseclasses of this type (including its own typeSymbol)
     *  in reverse linearization order, starting with the class itself and ending
     *  in class Any.
     */
    def baseClasses: List[Symbol] = List()

    /**
     *  @param sym the class symbol
     *  @return    the index of given class symbol in the BaseTypeSeq of this type,
     *             or -1 if no base type with given class symbol exists.
     */
    def baseTypeIndex(sym: Symbol): Int = {
      val bts = baseTypeSeq
      var lo = 0
      var hi = bts.length - 1
      while (lo <= hi) {
        val mid = (lo + hi) / 2
        val btssym = bts.typeSymbol(mid)
        if (sym == btssym) return mid
        else if (sym isLess btssym) hi = mid - 1
        else if (btssym isLess sym) lo = mid + 1
        else abort()
      }
      -1
    }

    /** If this is a poly- or methodtype, a copy with cloned type / value parameters
     *  owned by `owner`. Identity for all other types.
     */
    def cloneInfo(owner: Symbol) = this

    /** Make sure this type is correct as the info of given owner; clone it if not. */
    def atOwner(owner: Symbol) = this

    protected def objectPrefix = "object "
    protected def packagePrefix = "package "
    def trimPrefix(str: String) = str stripPrefix objectPrefix stripPrefix packagePrefix

    /** The string representation of this type used as a prefix */
    def prefixString = trimPrefix(toString) + "#"

   /** Convert toString avoiding infinite recursions by cutting off
     *  after `maxTostringRecursions` recursion levels. Uses `safeToString`
     *  to produce a string on each level.
     */
    override def toString: String = typeToString(this)

    /** Method to be implemented in subclasses.
     *  Converts this type to a string in calling toString for its parts.
     */
    def safeToString: String = super.toString

    /** The string representation of this type, with singletypes explained. */
    def toLongString = {
      val str = toString
      if (str == "type") widen.toString
      else if (str endsWith ".type") str + " (with underlying type " + widen + ")"
      else str
    }

    /** A test whether a type contains any unification type variables. */
    def isGround: Boolean = this match {
      case TypeVar(_, constr) =>
        constr.instValid && constr.inst.isGround
      case TypeRef(pre, sym, args) =>
        sym.isPackageClass || pre.isGround && (args forall (_.isGround))
      case SingleType(pre, sym) =>
        sym.isPackageClass || pre.isGround
      case ThisType(_) | NoPrefix | WildcardType | NoType | ErrorType | ConstantType(_) =>
        true
      case _ =>
        typeVarToOriginMap(this) eq this
    }

    /** If this is a symbol loader type, load and assign a new type to `sym`. */
    def load(sym: Symbol) {}

    private def findDecl(name: Name, excludedFlags: Int): Symbol = {
      var alts: List[Symbol] = List()
      var sym: Symbol = NoSymbol
      var e: ScopeEntry = decls.lookupEntry(name)
      while (e ne null) {
        if (!e.sym.hasFlag(excludedFlags)) {
          if (sym == NoSymbol) sym = e.sym
          else {
            if (alts.isEmpty) alts = List(sym)
            alts = e.sym :: alts
          }
        }
        e = decls.lookupNextEntry(e)
      }
      if (alts.isEmpty) sym
      else (baseClasses.head.newOverloaded(this, alts))
    }

    /**
     *  Find member(s) in this type. If several members matching criteria are found, they are
     *  returned in an OverloadedSymbol
     *
     *  @param name           The member's name, where nme.ANYNAME means `unspecified`
     *  @param excludedFlags  Returned members do not have these flags
     *  @param requiredFlags  Returned members do have these flags
     *  @param stableOnly     If set, return only members that are types or stable values
     */
    //TODO: use narrow only for modules? (correct? efficiency gain?)
    def findMember(name: Name, excludedFlags: Long, requiredFlags: Long, stableOnly: Boolean): Symbol = {
      // if this type contains type variables, put them to sleep for a while -- don't just wipe them out by
      // replacing them by the corresponding type parameter, as that messes up (e.g.) type variables in type refinements
      // without this, the matchesType call would lead to type variables on both sides
      // of a subtyping/equality judgement, which can lead to recursive types being constructed.
      // See (t0851) for a situation where this happens.
      val suspension: List[TypeVar] = if (this.isGround) null else suspendTypeVarsInType(this)

      incCounter(findMemberCount)
      val start = startTimer(findMemberNanos)

      //Console.println("find member " + name.decode + " in " + this + ":" + this.baseClasses)//DEBUG
      var members: Scope = null
      var member: Symbol = NoSymbol
      var excluded = excludedFlags | DEFERRED
      var continue = true
      var self: Type = null
      var membertpe: Type = null
      while (continue) {
        continue = false
        val bcs0 = baseClasses
        var bcs = bcs0
        while (!bcs.isEmpty) {
          val decls = bcs.head.info.decls
          var entry =
            if (name == nme.ANYNAME) decls.elems else decls.lookupEntry(name)
          while (entry ne null) {
            val sym = entry.sym
            if (sym hasAllFlags requiredFlags) {
              val excl = sym.getFlag(excluded)
              if (excl == 0L &&
                  (// omit PRIVATE LOCALS unless selector class is contained in class owning the def.
                   (bcs eq bcs0) ||
                   !sym.isPrivateLocal ||
                   (bcs0.head.hasTransOwner(bcs.head)))) {
                if (name.isTypeName || stableOnly && sym.isStable) {
                  stopTimer(findMemberNanos, start)
                  if (suspension ne null) suspension foreach (_.suspended = false)
                  return sym
                } else if (member == NoSymbol) {
                  member = sym
                } else if (members eq null) {
                  if (member.name != sym.name ||
                      !(member == sym ||
                        member.owner != sym.owner &&
                        !sym.isPrivate && {
                          if (self eq null) self = this.narrow
                          if (membertpe eq null) membertpe = self.memberType(member)
                          (membertpe matches self.memberType(sym))
                        })) {
                    members = newScope
                    members enter member
                    members enter sym
                  }
                } else {
                  var prevEntry = members.lookupEntry(sym.name)
                  var symtpe: Type = null
                  while ((prevEntry ne null) &&
                         !(prevEntry.sym == sym ||
                           prevEntry.sym.owner != sym.owner &&
                           !sym.hasFlag(PRIVATE) && {
                             if (self eq null) self = this.narrow
                             if (symtpe eq null) symtpe = self.memberType(sym)
                             self.memberType(prevEntry.sym) matches symtpe
                           })) {
                    prevEntry = members lookupNextEntry prevEntry
                  }
                  if (prevEntry eq null) {
                    members enter sym
                  }
                }
              } else if (excl == DEFERRED.toLong) {
                continue = true
              }
            }
            entry = if (name == nme.ANYNAME) entry.next else decls lookupNextEntry entry
          } // while (entry ne null)
          // excluded = excluded | LOCAL
          bcs = if (name == nme.CONSTRUCTOR) Nil else bcs.tail
        } // while (!bcs.isEmpty)
        excluded = excludedFlags
      } // while (continue)
      stopTimer(findMemberNanos, start)
      if (suspension ne null) suspension foreach (_.suspended = false)
      if (members eq null) {
        if (member == NoSymbol) incCounter(noMemberCount)
        member
      } else {
        incCounter(multMemberCount)
        baseClasses.head.newOverloaded(this, members.toList)
      }
    }
    /** The existential skolems and existentially quantified variables which are free in this type */
    def existentialSkolems: List[Symbol] = {
      var boundSyms: List[Symbol] = List()
      var skolems: List[Symbol] = List()
      for (t <- this) {
        t match {
          case ExistentialType(quantified, qtpe) =>
            boundSyms = boundSyms ::: quantified
          case TypeRef(_, sym, _) =>
            if ((sym hasFlag EXISTENTIAL) && !(boundSyms contains sym) && !(skolems contains sym))
              skolems = sym :: skolems
          case _ =>
        }
      }
      skolems
    }

    // Implementation of Annotatable for all types but AnnotatedType, which
    // overrides these.
    def annotations: List[AnnotationInfo] = Nil
    def withoutAnnotations: Type = this
    def filterAnnotations(p: AnnotationInfo => Boolean): Type = this
    def setAnnotations(annots: List[AnnotationInfo]): Type  = annotatedType(annots, this)
    def withAnnotations(annots: List[AnnotationInfo]): Type = annotatedType(annots, this)

    /** Remove any annotations from this type and from any
     *  types embedded in this type. */
    def stripAnnotations = StripAnnotationsMap(this)

    /** Set the self symbol of an annotated type, or do nothing
     *  otherwise.  */
    def withSelfsym(sym: Symbol) = this

    /** The selfsym of an annotated type, or NoSymbol of anything else */
    def selfsym: Symbol = NoSymbol

    /** The kind of this type; used for debugging */
    def kind: String = "unknown type of class "+getClass()
  }

// Subclasses ------------------------------------------------------------

  trait UniqueType extends Product {
    final override val hashCode = scala.runtime.ScalaRunTime._hashCode(this)
  }

 /** A base class for types that defer some operations
   *  to their immediate supertype.
   */
  abstract class SubType extends Type {
    def supertype: Type
    override def parents: List[Type] = supertype.parents
    override def decls: Scope = supertype.decls
    override def baseType(clazz: Symbol): Type = supertype.baseType(clazz)
    override def baseTypeSeq: BaseTypeSeq = supertype.baseTypeSeq
    override def baseTypeSeqDepth: Int = supertype.baseTypeSeqDepth
    override def baseClasses: List[Symbol] = supertype.baseClasses
    override def isNotNull = supertype.isNotNull
  }

  case class NotNullType(override val underlying: Type) extends SubType with RewrappingTypeProxy {
    def supertype = underlying
    protected def rewrap(newtp: Type): Type = NotNullType(newtp)
    override def isNotNull: Boolean = true
    override def notNull = this
    override def deconst: Type = underlying //todo: needed?
    override def safeToString: String = underlying.toString + " with NotNull"
    override def kind = "NotNullType"
  }

  /** A base class for types that represent a single value
   *  (single-types and this-types).
   */
  abstract class SingletonType extends SubType with SimpleTypeProxy {
    def supertype = underlying
    override def isTrivial = false
    override def isStable = true
    override def isVolatile = underlying.isVolatile
    override def widen: Type = underlying.widen
    override def baseTypeSeq: BaseTypeSeq = {
      incCounter(singletonBaseTypeSeqCount)
      underlying.baseTypeSeq prepend this
    }
    override def isHigherKinded = false // singleton type classifies objects, thus must be kind *
    override def safeToString: String = prefixString + "type"
/*
    override def typeOfThis: Type = typeSymbol.typeOfThis
    override def bounds: TypeBounds = TypeBounds(this, this)
    override def prefix: Type = NoType
    override def typeArgs: List[Type] = List()
    override def typeParams: List[Symbol] = List()
*/
  }

  /** An object representing an erroneous type */
  case object ErrorType extends Type {
    // todo see whether we can do without
    override def isError: Boolean = true
    override def decls: Scope = new ErrorScope(NoSymbol)
    override def findMember(name: Name, excludedFlags: Long, requiredFlags: Long, stableOnly: Boolean): Symbol = {
      var sym = decls lookup name
      if (sym == NoSymbol) {
        sym = NoSymbol.newErrorSymbol(name)
        decls enter sym
      }
      sym
    }
    override def baseType(clazz: Symbol): Type = this
    override def safeToString: String = "<error>"
    override def narrow: Type = this
    // override def isNullable: Boolean = true
    override def kind = "ErrorType"
  }

  /** An object representing an unknown type, used during type inference.
   *  If you see WildcardType outside of inference it is almost certainly a bug.
   */
  case object WildcardType extends Type {
    override def isWildcard = true
    override def safeToString: String = "?"
    // override def isNullable: Boolean = true
    override def kind = "WildcardType"
  }
  /** BoundedWildcardTypes, used only during type inference, are created in
   *  two places that I can find:
   *
   *    1. If the expected type of an expression is an existential type,
   *       its hidden symbols are replaced with bounded wildcards.
   *    2. When an implicit conversion is being sought based in part on
   *       the name of a method in the converted type, a HasMethodMatching
   *       type is created: a MethodType with parameters typed as
   *       BoundedWildcardTypes.
   */
  case class BoundedWildcardType(override val bounds: TypeBounds) extends Type {
    override def isWildcard = true
    override def safeToString: String = "?" + bounds
    override def kind = "BoundedWildcardType"
  }

  /** An object representing a non-existing type */
  case object NoType extends Type {
    override def isTrivial: Boolean = true
    override def safeToString: String = "<notype>"
    // override def isNullable: Boolean = true
    override def kind = "NoType"
  }

  /** An object representing a non-existing prefix */
  case object NoPrefix extends Type {
    override def isTrivial: Boolean = true
    override def isStable: Boolean = true
    override def prefixString = ""
    override def safeToString: String = "<noprefix>"
    // override def isNullable: Boolean = true
    override def kind = "NoPrefixType"
  }

  /** A class for this-types of the form <sym>.this.type
   */
  abstract case class ThisType(sym: Symbol) extends SingletonType {
    assert(sym.isClass)
    //assert(sym.isClass && !sym.isModuleClass || sym.isRoot, sym)
    override def isTrivial: Boolean = sym.isPackageClass
    override def isNotNull = true
    override def typeSymbol = sym
    override def underlying: Type = sym.typeOfThis
    override def isVolatile = false
    override def isHigherKinded = sym.isRefinementClass && underlying.isHigherKinded
    override def prefixString =
      if (settings.debug.value) sym.nameString + ".this."
      else if (sym.isAnonOrRefinementClass) "this."
      else if (sym.isOmittablePrefix) ""
      else if (sym.isModuleClass) sym.fullName + "."
      else sym.nameString + ".this."
    override def safeToString: String =
      if (sym.isRoot) "<root>"
      else if (sym.isEmptyPackageClass) "<empty>"
      else super.safeToString
    override def narrow: Type = this
    override def kind = "ThisType"
  }

  final class UniqueThisType(sym: Symbol) extends ThisType(sym) with UniqueType { }

  object ThisType extends ThisTypeExtractor {
    def apply(sym: Symbol): Type = {
      if (!phase.erasedTypes) unique(new UniqueThisType(sym))
      else if (sym.isImplClass) sym.typeOfThis
      else sym.tpe
    }
  }

  /** A class for singleton types of the form `<prefix>.<sym.name>.type`.
   *  Cannot be created directly; one should always use `singleType` for creation.
   */
  abstract case class SingleType(pre: Type, sym: Symbol) extends SingletonType {
    override val isTrivial: Boolean = pre.isTrivial
    // override def isNullable = underlying.isNullable
    override def isNotNull = underlying.isNotNull
    private[reflect] var underlyingCache: Type = NoType
    private[reflect] var underlyingPeriod = NoPeriod
    override def underlying: Type = {
      val cache = underlyingCache
      if (underlyingPeriod == currentPeriod && cache != null) cache 
      else {
        defineUnderlyingOfSingleType(this)
        underlyingCache
      }
    }

    // more precise conceptually, but causes cyclic errors:    (paramss exists (_ contains sym))
    override def isImmediatelyDependent = (sym ne NoSymbol) && (sym.owner.isMethod && sym.isValueParameter)

    override def isVolatile : Boolean = underlying.isVolatile && !sym.isStable
/*
    override def narrow: Type = {
      if (phase.erasedTypes) this
      else {
        val thissym = refinedType(List(this), sym.owner, EmptyScope).typeSymbol
        if (sym.owner != NoSymbol) {
          //Console.println("narrowing module " + sym + thissym.owner);
          thissym.typeOfThis = this
        }
        thissym.thisType
      }
    }
*/
    override def narrow: Type = this

    override def termSymbol = sym
    override def prefix: Type = pre
    override def prefixString = (
      if (sym.skipPackageObject.isOmittablePrefix) ""
      else if (sym.isPackageObjectOrClass) pre.prefixString
      else pre.prefixString + sym.nameString + "."
    )
    override def kind = "SingleType"
  }

  final class UniqueSingleType(pre: Type, sym: Symbol) extends SingleType(pre, sym) with UniqueType { }

  object SingleType extends SingleTypeExtractor {
    def apply(pre: Type, sym: Symbol): Type = {
      unique(new UniqueSingleType(pre, sym))
    }
  }
  
  protected def defineUnderlyingOfSingleType(tpe: SingleType) = {
    val period = tpe.underlyingPeriod
    if (period != currentPeriod) {
      tpe.underlyingPeriod = currentPeriod
      if (!isValid(period)) {
        tpe.underlyingCache = tpe.pre.memberType(tpe.sym).resultType;
        assert(tpe.underlyingCache ne tpe, tpe)
      }
    }
  }

  abstract case class SuperType(thistpe: Type, supertpe: Type) extends SingletonType {
    override val isTrivial: Boolean = thistpe.isTrivial && supertpe.isTrivial
    override def isNotNull = true;
    override def typeSymbol = thistpe.typeSymbol
    override def underlying = supertpe
    override def prefix: Type = supertpe.prefix
    override def prefixString = thistpe.prefixString.replaceAll("""\bthis\.$""", "super.")
    override def narrow: Type = thistpe.narrow
    override def kind = "SuperType"
  }

  final class UniqueSuperType(thistp: Type, supertp: Type) extends SuperType(thistp, supertp) with UniqueType { }

  object SuperType extends SuperTypeExtractor {
    def apply(thistp: Type, supertp: Type): Type = {
      if (phase.erasedTypes) supertp
      else unique(new UniqueSuperType(thistp, supertp))
    }
  }

  /** A class for the bounds of abstract types and type parameters
   */
  abstract case class TypeBounds(lo: Type, hi: Type) extends SubType {
    def supertype = hi
    override val isTrivial: Boolean = lo.isTrivial && hi.isTrivial
    override def bounds: TypeBounds = this
    def containsType(that: Type) = that match {
      case TypeBounds(_, _) => that <:< this
      case _                => lo <:< that && that <:< hi
    }
    def isEmptyBounds = (lo.typeSymbolDirect eq NothingClass) && (hi.typeSymbolDirect eq AnyClass)
    // override def isNullable: Boolean = NullClass.tpe <:< lo;
    override def safeToString = ">: " + lo + " <: " + hi
    override def kind = "TypeBoundsType"
  }

  final class UniqueTypeBounds(lo: Type, hi: Type) extends TypeBounds(lo, hi) with UniqueType { }

  object TypeBounds extends TypeBoundsExtractor {
    def empty: TypeBounds           = apply(NothingClass.tpe, AnyClass.tpe)
    def upper(hi: Type): TypeBounds = apply(NothingClass.tpe, hi)
    def lower(lo: Type): TypeBounds = apply(lo, AnyClass.tpe)
    def apply(lo: Type, hi: Type): TypeBounds = {
      unique(new UniqueTypeBounds(lo, hi)).asInstanceOf[TypeBounds]
    }
  }

  /** A common base class for intersection types and class types
   */
  abstract class CompoundType extends Type {

    private[reflect] var baseTypeSeqCache: BaseTypeSeq = _
    private[reflect] var baseTypeSeqPeriod = NoPeriod
    private[reflect] var baseClassesCache: List[Symbol] = _
    private[reflect] var baseClassesPeriod = NoPeriod

    override def baseTypeSeq: BaseTypeSeq = {
      val cached = baseTypeSeqCache
      if (baseTypeSeqPeriod == currentPeriod && cached != null && cached != undetBaseTypeSeq) 
        cached
      else {
        defineBaseTypeSeqOfCompoundType(this)
        baseTypeSeqCache
      }
<<<<<<< HEAD
      if (baseTypeSeqCache eq undetBaseTypeSeq)
        throw new RecoverableCyclicReference(typeSymbol)
      baseTypeSeqCache
=======
>>>>>>> 3a09b784
    }

    override def baseTypeSeqDepth: Int = baseTypeSeq.maxDepth

    override def baseClasses: List[Symbol] = {
      val cached = baseClassesCache
      if (baseClassesPeriod == currentPeriod && cached != null) cached
      else {
        defineBaseClassesOfCompoundType(this)
        baseClassesCache
      }
<<<<<<< HEAD
      if (baseClassesCache eq null)
        throw new RecoverableCyclicReference(typeSymbol)
      baseClassesCache
=======
>>>>>>> 3a09b784
    }

    /** The slightly less idiomatic use of Options is due to
     *  performance considerations. A version using for comprehensions
     *  might be too slow (this is deemed a hotspot of the type checker).
     *
     *  See with Martin before changing this method.
     */
    def memo[A](op1: => A)(op2: Type => A): A = {
      def updateCache(): A = {
        intersectionWitness(parents) = new WeakReference(this)
        op1
      }

      intersectionWitness get parents match {
        case Some(ref) =>
          ref.get match {
            case Some(w) => if (w eq this) op1 else op2(w)
            case None => updateCache()
          }
        case None => updateCache()
      }
    }

    override def baseType(sym: Symbol): Type = {
      val index = baseTypeIndex(sym)
      if (index >= 0) baseTypeSeq(index) else NoType
    }

    override def narrow: Type = typeSymbol.thisType
    override def isNotNull: Boolean = parents exists (_.isNotNull)

    override def isStructuralRefinement: Boolean =
      typeSymbol.isAnonOrRefinementClass && decls.exists(_.isPossibleInRefinement)

    // override def isNullable: Boolean =
    // parents forall (p => p.isNullable && !p.typeSymbol.isAbstractType);

    override def safeToString: String =
      parents.mkString(" with ") +
      (if (settings.debug.value || parents.isEmpty || (decls.elems ne null))
        decls.mkString("{", "; ", "}") else "")
  }
  
  protected def defineBaseTypeSeqOfCompoundType(tpe: CompoundType) = {
    val period = tpe.baseTypeSeqPeriod;
    if (period != currentPeriod) {
      tpe.baseTypeSeqPeriod = currentPeriod
      if (!isValidForBaseClasses(period)) {
        if (tpe.parents.exists(_.exists(_.isInstanceOf[TypeVar]))) {
          // rename type vars to fresh type params, take base type sequence of
          // resulting type, and rename back all the entries in that sequence
          var tvs = Set[TypeVar]()
          for (p <- tpe.parents)
            for (t <- p) t match {
              case tv: TypeVar => tvs += tv
              case _ =>
            }
          val varToParamMap: Map[Type, Symbol] = tvs map (tv => tv -> tv.origin.typeSymbol.cloneSymbol) toMap
          val paramToVarMap = varToParamMap map (_.swap)
          val varToParam = new TypeMap {
            def apply(tp: Type) = varToParamMap get tp match {
              case Some(sym) => sym.tpe
              case _ => mapOver(tp)
            }
          }
          val paramToVar = new TypeMap {
            def apply(tp: Type) = tp match {
              case TypeRef(_, tsym, _) if paramToVarMap.isDefinedAt(tsym) => paramToVarMap(tsym)
              case _ => mapOver(tp)
            }
          }
          val bts = copyRefinedType(tpe.asInstanceOf[RefinedType], tpe.parents map varToParam, varToParam mapOver tpe.decls).baseTypeSeq
          tpe.baseTypeSeqCache = bts lateMap paramToVar
        } else {
          incCounter(compoundBaseTypeSeqCount)
          tpe.baseTypeSeqCache = undetBaseTypeSeq
          tpe.baseTypeSeqCache = if (tpe.typeSymbol.isRefinementClass)
            tpe.memo(compoundBaseTypeSeq(tpe))(_.baseTypeSeq updateHead tpe.typeSymbol.tpe)
          else
            compoundBaseTypeSeq(tpe)
          // [Martin] suppressing memo-ization solves the problem with "same type after erasure" errors
          // when compiling with
          // scalac scala.collection.IterableViewLike.scala scala.collection.IterableLike.scala
          // I have not yet figured out precisely why this is the case.
          // My current assumption is that taking memos forces baseTypeSeqs to be computed
          // at stale types (i.e. the underlying typeSymbol has already another type).
          // I do not yet see precisely why this would cause a problem, but it looks
          // fishy in any case.
        }
      }
    }
    //Console.println("baseTypeSeq(" + typeSymbol + ") = " + baseTypeSeqCache.toList);//DEBUG
    if (tpe.baseTypeSeqCache eq undetBaseTypeSeq)
      throw new TypeError("illegal cyclic inheritance involving " + tpe.typeSymbol)
  }
  
  protected def defineBaseClassesOfCompoundType(tpe: CompoundType) = {
    def computeBaseClasses: List[Symbol] =
      if (tpe.parents.isEmpty) List(tpe.typeSymbol)
      else {
        //Console.println("computing base classes of " + typeSymbol + " at phase " + phase);//DEBUG
        // optimized, since this seems to be performance critical
        val superclazz = tpe.parents.head
        var mixins = tpe.parents.tail
        val sbcs = superclazz.baseClasses
        var bcs = sbcs
        def isNew(clazz: Symbol): Boolean =
          superclazz.baseTypeIndex(clazz) < 0 &&
          { var p = bcs;
            while ((p ne sbcs) && (p.head != clazz)) p = p.tail;
            p eq sbcs
          }
        while (!mixins.isEmpty) {
          def addMixinBaseClasses(mbcs: List[Symbol]): List[Symbol] =
            if (mbcs.isEmpty) bcs
            else if (isNew(mbcs.head)) mbcs.head :: addMixinBaseClasses(mbcs.tail)
            else addMixinBaseClasses(mbcs.tail)
          bcs = addMixinBaseClasses(mixins.head.baseClasses)
          mixins = mixins.tail
        }
        tpe.typeSymbol :: bcs
      }
    val period = tpe.baseClassesPeriod
    if (period != currentPeriod) {
      tpe.baseClassesPeriod = currentPeriod
      if (!isValidForBaseClasses(period)) {
        tpe.baseClassesCache = null
        tpe.baseClassesCache = tpe.memo(computeBaseClasses)(tpe.typeSymbol :: _.baseClasses.tail)
      }
    }
    if (tpe.baseClassesCache eq null)
      throw new TypeError("illegal cyclic reference involving " + tpe.typeSymbol)
  }

  /** A class representing intersection types with refinements of the form
   *    `<parents_0> with ... with <parents_n> { decls }`
   *  Cannot be created directly;
   *  one should always use `refinedType` for creation.
   */
  case class RefinedType(override val parents: List[Type],
                         override val decls: Scope) extends CompoundType {

    override def isHigherKinded = (
      parents.nonEmpty &&
      (parents forall (_.isHigherKinded)) &&
      !phase.erasedTypes
    )

    override def typeParams =
      if (isHigherKinded) parents.head.typeParams
      else super.typeParams

    //@M may result in an invalid type (references to higher-order args become dangling )
    override def typeConstructor =
      copyRefinedType(this, parents map (_.typeConstructor), decls)

    /* MO to AM: This is probably not correct
     * If they are several higher-kinded parents with different bounds we need
     * to take the intersection of their bounds
     */
    override def normalize = {
      if (isHigherKinded) {
        typeFun(
          typeParams,
          RefinedType(
            parents map {
              case TypeRef(pre, sym, List()) => TypeRef(pre, sym, dummyArgs)
              case p => p
            },
            decls,
            typeSymbol))
      }
      else super.normalize
    }

    /** A refined type P1 with ... with Pn { decls } is volatile if
     *  one of the parent types Pi is an abstract type, and
     *  either i > 1, or decls or a following parent Pj, j > 1, contributes
     *  an abstract member.
     *  A type contributes an abstract member if it has an abstract member which
     *  is also a member of the whole refined type. A scope `decls` contributes
     *  an abstract member if it has an abstract definition which is also
     *  a member of the whole type.
     */
    override def isVolatile = {
      def isVisible(m: Symbol) =
        this.nonPrivateMember(m.name).alternatives contains m
      def contributesAbstractMembers(p: Type) =
        p.deferredMembers exists isVisible

      ((parents exists (_.isVolatile))
       ||
       (parents dropWhile (! _.typeSymbol.isAbstractType) match {
         case ps @ (_ :: ps1) =>
           (ps ne parents) ||
           (ps1 exists contributesAbstractMembers) ||
           (decls.iterator exists (m => m.isDeferred && isVisible(m)))
         case _ =>
           false
       }))
    }

    override def kind = "RefinedType"
  }

  final class RefinedType0(parents: List[Type], decls: Scope, clazz: Symbol) extends RefinedType(parents, decls) {
    override def typeSymbol = clazz
  }

  object RefinedType extends RefinedTypeExtractor {
    def apply(parents: List[Type], decls: Scope, clazz: Symbol): RefinedType =
      new RefinedType0(parents, decls, clazz)
  }

  /** Overridden in reflection compiler */
  def validateClassInfo(tp: ClassInfoType) {}

  /** A class representing a class info
   */
  case class ClassInfoType(
    override val parents: List[Type],
    override val decls: Scope,
    override val typeSymbol: Symbol) extends CompoundType
  {
    validateClassInfo(this)

    /** refs indices */
    private final val NonExpansive = 0
    private final val Expansive = 1

    /** initialization states */
    private final val UnInitialized = 0
    private final val Initializing = 1
    private final val Initialized = 2

    private type RefMap = Map[Symbol, immutable.Set[Symbol]]

    /** All type parameters reachable from given type parameter
     *  by a path which contains at least one expansive reference.
     *  @See Kennedy, Pierce: On Decidability of Nominal Subtyping with Variance
     */
    private[scala] def expansiveRefs(tparam: Symbol) = {
      if (state == UnInitialized) {
        computeRefs()
        while (state != Initialized) propagate()
      }
      getRefs(Expansive, tparam)
    }

    /* The rest of this class is auxiliary code for `expansiveRefs`
     */

    /** The type parameters which are referenced type parameters of this class.
     *  Two entries: refs(0): Non-expansive references
     *               refs(1): Expansive references
     *  Syncnote: This var need not be protected with synchronized, because
     *  it is accessed only from expansiveRefs, which is called only from
     *  Typer.
     */
    private var refs: Array[RefMap] = _

    /** The initialization state of the class: UnInialized --> Initializing --> Initialized
     *  Syncnote: This var need not be protected with synchronized, because
     *  it is accessed only from expansiveRefs, which is called only from
     *  Typer.
     */
    private var state = UnInitialized

    /** Get references for given type parameter
     *  @param  which in {NonExpansive, Expansive}
     *  @param  from  The type parameter from which references originate.
     */
    private def getRefs(which: Int, from: Symbol): Set[Symbol] = refs(which) get from match {
      case Some(set) => set
      case none => Set()
    }

    /** Augment existing refs map with reference <pre>from -> to</pre>
     *  @param  which <- {NonExpansive, Expansive}
     */
    private def addRef(which: Int, from: Symbol, to: Symbol) {
      refs(which) = refs(which) + (from -> (getRefs(which, from) + to))
    }

    /** Augment existing refs map with references <pre>from -> sym</pre>, for
     *  all elements <pre>sym</pre> of set `to`.
     *  @param  which <- {NonExpansive, Expansive}
     */
    private def addRefs(which: Int, from: Symbol, to: Set[Symbol]) {
      refs(which) = refs(which) + (from -> (getRefs(which, from) ++ to))
    }

    /** The ClassInfoType which belongs to the class containing given type parameter
     */
    private def classInfo(tparam: Symbol): ClassInfoType =
      tparam.owner.info.resultType match {
        case ci: ClassInfoType => ci
        case _ => classInfo(ObjectClass) // something's wrong; fall back to safe value
                                         // (this can happen only for erroneous programs).
      }

    private object enterRefs extends TypeMap {
      private var tparam: Symbol = _

      def apply(tp: Type): Type = {
        tp match {
          case tr @ TypeRef(_, sym, args) if args.nonEmpty =>
            val tparams = tr.initializedTypeParams
            if (settings.debug.value && !sameLength(tparams, args))
              debugwarn("Mismatched zip in computeRefs(): " + sym.info.typeParams + ", " + args)

            foreach2(tparams, args) { (tparam1, arg) =>
              if (arg contains tparam) {
                addRef(NonExpansive, tparam, tparam1)
                if (arg.typeSymbol != tparam)
                  addRef(Expansive, tparam, tparam1)
              }
            }
          case _ =>
        }
        mapOver(tp)
      }
      def enter(tparam0: Symbol, parent: Type) {
        this.tparam = tparam0
        this(parent)
      }
    }

    /** Compute initial (one-step) references and set state to `Initializing`.
     */
    private def computeRefs() {
      refs = Array(Map(), Map())
      typeSymbol.typeParams foreach { tparam =>
        parents foreach { p =>
          enterRefs.enter(tparam, p)
        }
      }
      state = Initializing
    }

    /** Propagate to form transitive closure.
     *  Set state to Initialized if no change resulted from propagation.
     *  @return   true iff there as a change in last iteration
     */
    private def propagate(): Boolean = {
      if (state == UnInitialized) computeRefs()
      //Console.println("Propagate "+symbol+", initial expansive = "+refs(Expansive)+", nonexpansive = "+refs(NonExpansive))//DEBUG
      val lastRefs = Array(refs(0), refs(1))
      state = Initialized
      var change = false
      for ((from, targets) <- refs(NonExpansive).iterator)
        for (target <- targets) {
          var thatInfo = classInfo(target)
          if (thatInfo.state != Initialized)
            change = change | thatInfo.propagate()
          addRefs(NonExpansive, from, thatInfo.getRefs(NonExpansive, target))
          addRefs(Expansive, from, thatInfo.getRefs(Expansive, target))
        }
      for ((from, targets) <- refs(Expansive).iterator)
        for (target <- targets) {
          var thatInfo = classInfo(target)
          if (thatInfo.state != Initialized)
            change = change | thatInfo.propagate()
          addRefs(Expansive, from, thatInfo.getRefs(NonExpansive, target))
        }
      change = change || refs(0) != lastRefs(0) || refs(1) != lastRefs(1)
      if (change) state = Initializing
      //else Console.println("Propagate "+symbol+", final expansive = "+refs(Expansive)+", nonexpansive = "+refs(NonExpansive))//DEBUG
      change
    }

    // override def isNullable: Boolean =
    // symbol == AnyClass ||
    // symbol != NothingClass && (symbol isSubClass ObjectClass) && !(symbol isSubClass NonNullClass);

    // override def isNonNull: Boolean = symbol == NonNullClass || super.isNonNull;
    override def kind = "ClassInfoType"
  }

  object ClassInfoType extends ClassInfoTypeExtractor

  class PackageClassInfoType(decls: Scope, clazz: Symbol)
  extends ClassInfoType(List(), decls, clazz)

  /** A class representing a constant type.
   *
   *  @param value ...
   */
  abstract case class ConstantType(value: Constant) extends SingletonType {
    override def underlying: Type = value.tpe
    assert(underlying.typeSymbol != UnitClass)
    override def isTrivial: Boolean = true
    override def isNotNull = value.value != null
    override def deconst: Type = underlying
    override def safeToString: String =
      underlying.toString + "(" + value.escapedStringValue + ")"
    // override def isNullable: Boolean = value.value eq null
    // override def isNonNull: Boolean = value.value ne null
    override def kind = "ConstantType"
  }

  final class UniqueConstantType(value: Constant) extends ConstantType(value) with UniqueType {
    /** Save the type of `value`. For Java enums, it depends on finding the linked class,
     *  which might not be found after `flatten`. */
    private lazy val _tpe: Type = value.tpe
    override def underlying: Type = _tpe
  }

  object ConstantType extends ConstantTypeExtractor {
    def apply(value: Constant): ConstantType = {
      unique(new UniqueConstantType(value)).asInstanceOf[ConstantType]
    }
  }

  /* Syncnote: The `volatile` var and `pendingVolatiles` mutable set need not be protected 
   * with synchronized, because they are accessed only from isVolatile, which is called only from
   * Typer.
   */
  private var volatileRecursions: Int = 0
  private val pendingVolatiles = new mutable.HashSet[Symbol]
  
  class ArgsTypeRef(pre0: Type, sym0: Symbol, args0: List[Type]) extends TypeRef(pre0, sym0, args0) with UniqueType {
    require(args0.nonEmpty, this)

    /** No unapplied type params size it has (should have) equally as many args. */
    override def isHigherKinded = false
    override def typeParams = Nil

    override def transform(tp: Type): Type = {
      // This situation arises when a typevar is encountered for which
      // too little information is known to determine its kind, and
      // it later turns out not to have kind *. See SI-4070.  Only
      // logging it for now.
      if (sym.typeParams.size != args.size)
        log("!!! %s.transform(%s), but tparams.isEmpty and args=".format(this, tp, args))

      asSeenFromOwner(tp).instantiateTypeParams(sym.typeParams, args)
    }
    
    // note: does not go through typeRef. There's no need to because
    // neither `pre` nor `sym` changes.  And there's a performance
    // advantage to call TypeRef directly.
    override def typeConstructor = TypeRef(pre, sym, Nil)
  }
  class NoArgsTypeRef(pre0: Type, sym0: Symbol) extends TypeRef(pre0, sym0, Nil) with UniqueType {
    // A reference (in a Scala program) to a type that has type parameters, but where the reference
    // does not include type arguments. Note that it doesn't matter whether the symbol refers
    // to a java or scala symbol, but it does matter whether it occurs in java or scala code.
    // TypeRefs w/o type params that occur in java signatures/code are considered raw types, and are
    // represented as existential types.
    override def isHigherKinded = typeParams.nonEmpty
    override def typeParams     = if (isDefinitionsInitialized) sym.typeParams else sym.unsafeTypeParams
    private def isRaw           = !phase.erasedTypes && isRawIfWithoutArgs(sym)
    
    override def instantiateTypeParams(formals: List[Symbol], actuals: List[Type]): Type =
      if (isHigherKinded) {
        if (sameLength(formals intersect typeParams, typeParams))
          copyTypeRef(this, pre, sym, actuals)
        // partial application (needed in infer when bunching type arguments from classes and methods together)
        else
          copyTypeRef(this, pre, sym, dummyArgs).instantiateTypeParams(formals, actuals)
      }
      else
        super.instantiateTypeParams(formals, actuals)

    override def transform(tp: Type): Type = {
      val res = asSeenFromOwner(tp)
      if (isHigherKinded && !isRaw)
        res.instantiateTypeParams(typeParams, dummyArgs)
      else
        res
    }

    override def transformInfo(tp: Type): Type = 
      appliedType(asSeenFromOwner(tp), dummyArgs)
      
    override def narrow =
      if (sym.isModuleClass) singleType(pre, sym.sourceModule)
      else super.narrow

    override def typeConstructor = this
    // eta-expand, subtyping relies on eta-expansion of higher-kinded types

    override protected def normalizeImpl: Type = 
      if (isHigherKinded) etaExpand else super.normalizeImpl
  }
  
  trait ClassTypeRef extends TypeRef {
    // !!! There are scaladoc-created symbols arriving which violate this require.
    // require(sym.isClass, sym)
    
    override protected def normalizeImpl: Type =
      if (sym.isRefinementClass) sym.info.normalize // I think this is okay, but see #1241 (r12414), #2208, and typedTypeConstructor in Typers
      else super.normalizeImpl

    override def baseType(clazz: Symbol): Type =
      if (sym == clazz) this
      else transform(sym.info.baseType(clazz))
  }
  
  trait NonClassTypeRef extends TypeRef {
    require(sym.isNonClassType, sym)

    /* Syncnote: These are pure caches for performance; no problem to evaluate these
     * several times. Hence, no need to protected with synchronzied in a mutli-threaded
     * usage scenario.
     */
    private var relativeInfoCache: Type = _
    private var memberInfoCache: Type = _

    private[Types] def relativeInfo = {
      val memberInfo = pre.memberInfo(sym)
      if (relativeInfoCache == null || (memberInfo ne memberInfoCache)) {
        memberInfoCache = memberInfo
        relativeInfoCache = transformInfo(memberInfo)
      }
      relativeInfoCache
    }
    
    override def baseType(clazz: Symbol): Type =
      if (sym == clazz) this else baseTypeOfNonClassTypeRef(this, clazz)
  }
  
  protected def baseTypeOfNonClassTypeRef(tpe: NonClassTypeRef, clazz: Symbol) = try {
    basetypeRecursions += 1
    if (basetypeRecursions < LogPendingBaseTypesThreshold)
      tpe.relativeInfo.baseType(clazz)
    else if (pendingBaseTypes contains tpe)
      if (clazz == AnyClass) clazz.tpe else NoType
    else
      try {
        pendingBaseTypes += tpe
        tpe.relativeInfo.baseType(clazz)
      } finally {
        pendingBaseTypes -= tpe
      }
  } finally {
    basetypeRecursions -= 1
  }
  
  trait AliasTypeRef extends NonClassTypeRef {
    require(sym.isAliasType, sym)

    override def dealias    = if (typeParamsMatchArgs) betaReduce.dealias else super.dealias
    override def isStable   = normalize.isStable
    override def isVolatile = normalize.isVolatile
    override def narrow     = normalize.narrow
    override def thisInfo   = normalize
    override def prefix     = if (this ne normalize) normalize.prefix else pre
    override def termSymbol = if (this ne normalize) normalize.termSymbol else super.termSymbol
    override def typeSymbol = if (this ne normalize) normalize.typeSymbol else sym

    // beta-reduce, but don't do partial application -- cycles have been checked in typeRef
    override protected def normalizeImpl =
      if (typeParamsMatchArgs) betaReduce.normalize
      else if (isHigherKinded) super.normalizeImpl
      else ErrorType
    
    // isHKSubType0 introduces synthetic type params so that
    // betaReduce can first apply sym.info to typeArgs before calling
    // asSeenFrom.  asSeenFrom then skips synthetic type params, which
    // are used to reduce HO subtyping to first-order subtyping, but
    // which can't be instantiated from the given prefix and class.
    //
    // this crashes pos/depmet_implicit_tpbetareduce.scala
    // appliedType(sym.info, typeArgs).asSeenFrom(pre, sym.owner)
    def betaReduce = transform(sym.info.resultType)
    
    // #3731: return sym1 for which holds: pre bound sym.name to sym and
    // pre1 now binds sym.name to sym1, conceptually exactly the same
    // symbol as sym.  The selection of sym on pre must be updated to the
    // selection of sym1 on pre1, since sym's info was probably updated
    // by the TypeMap to yield a new symbol, sym1 with transformed info.
    // @returns sym1
    override def coevolveSym(pre1: Type): Symbol =
      if (pre eq pre1) sym else (pre, pre1) match {
        // don't look at parents -- it would be an error to override alias types anyway
        case (RefinedType(_, _), RefinedType(_, decls1)) => decls1 lookup sym.name
        // TODO: is there another way a typeref's symbol can refer to a symbol defined in its pre?
        case _                                           => sym
      }
    
  }

  trait AbstractTypeRef extends NonClassTypeRef {
    require(sym.isAbstractType, sym)
    
    /** Syncnote: Pure performance caches; no need to synchronize in multi-threaded environment
     */
    private var symInfoCache: Type = _
    private var thisInfoCache: Type = _

    override def isVolatile = {
      // need to be careful not to fall into an infinite recursion here
      // because volatile checking is done before all cycles are detected.
      // the case to avoid is an abstract type directly or
      // indirectly upper-bounded by itself. See #2918
      try {
        volatileRecursions += 1
        if (volatileRecursions < LogVolatileThreshold)
          bounds.hi.isVolatile
        else if (pendingVolatiles(sym))
          true // we can return true here, because a cycle will be detected
               // here afterwards and an error will result anyway.
        else
          try {
            pendingVolatiles += sym
            bounds.hi.isVolatile
          } finally {
            pendingVolatiles -= sym
          }
      } finally {
        volatileRecursions -= 1
      }
    }
    
    override def thisInfo   = {
      val symInfo = sym.info
      if (thisInfoCache == null || (symInfo ne symInfoCache)) {
        symInfoCache = symInfo
        thisInfoCache = transformInfo(symInfo) match {
          // If a subtyping cycle is not detected here, we'll likely enter an infinite
          // loop before a sensible error can be issued.  SI-5093 is one example.
          case x: SubType if x.supertype eq this =>
            throw new RecoverableCyclicReference(sym)
          case tp => tp
        }
      }
      thisInfoCache
    }
    override def isStable = bounds.hi.typeSymbol isSubClass SingletonClass
    override def bounds   = thisInfo.bounds
    // def transformInfo(tp: Type): Type = appliedType(tp.asSeenFrom(pre, sym.owner), typeArgsOrDummies)
    override protected[Types] def baseTypeSeqImpl: BaseTypeSeq = transform(bounds.hi).baseTypeSeq prepend this
  }

  /** A class for named types of the form
   *    `<prefix>.<sym.name>[args]`
   *  Cannot be created directly; one should always use `typeRef`
   *  for creation. (@M: Otherwise hashing breaks)
   *
   * @M: a higher-kinded type is represented as a TypeRef with sym.typeParams.nonEmpty, but args.isEmpty
   */
  abstract case class TypeRef(pre: Type, sym: Symbol, args: List[Type]) extends Type {
    private[reflect] var parentsCache: List[Type]      = _
    private[reflect] var parentsPeriod                 = NoPeriod
    private[reflect] var baseTypeSeqCache: BaseTypeSeq = _
    private[reflect] var baseTypeSeqPeriod             = NoPeriod
    private var normalized: Type                       = _ 

    // @M: propagate actual type params (args) to `tp`, by replacing
    // formal type parameters with actual ones. If tp is higher kinded,
    // the "actual" type arguments are types that simply reference the
    // corresponding type parameters (unbound type variables)
    def transform(tp: Type): Type

    // eta-expand, subtyping relies on eta-expansion of higher-kinded types
    protected def normalizeImpl: Type = if (isHigherKinded) etaExpand else super.normalize

    // TODO: test case that is compiled in a specific order and in different runs
    final override def normalize: Type = {
      // arises when argument-dependent types are approximated (see def depoly in implicits)
      if (pre eq WildcardType) WildcardType
      else if (phase.erasedTypes) normalizeImpl
      else {
        if (normalized eq null)
          normalized = normalizeImpl
        normalized
      }
    }
    
    def etaExpand: Type = {
      // must initialise symbol, see test/files/pos/ticket0137.scala
      val tpars = initializedTypeParams
      if (tpars.isEmpty) this
      else typeFunAnon(tpars, copyTypeRef(this, pre, sym, tpars map (_.tpeHK))) // todo: also beta-reduce?
    }

    // only need to rebind type aliases, as typeRef already handles abstract types
    // (they are allowed to be rebound more liberally)
    def coevolveSym(pre1: Type): Symbol = sym

    //@M! use appliedType on the polytype that represents the bounds (or if aliastype, the rhs)
    def transformInfo(tp: Type): Type = appliedType(asSeenFromOwner(tp), args)

    def thisInfo                  = sym.info
    def initializedTypeParams     = sym.info.typeParams
    def typeParamsMatchArgs       = sameLength(initializedTypeParams, args)
    def asSeenFromOwner(tp: Type) = tp.asSeenFrom(pre, sym.owner)

    override def baseClasses      = thisInfo.baseClasses
    override def baseTypeSeqDepth = baseTypeSeq.maxDepth
    override def isStable         = (sym eq NothingClass) || (sym eq SingletonClass)
    override def prefix           = pre
    override def termSymbol       = super.termSymbol
    override def termSymbolDirect = super.termSymbol
    override def typeArgs         = args
    override def typeOfThis       = transform(sym.typeOfThis)
    override def typeSymbol       = sym
    override def typeSymbolDirect = sym

    override lazy val isTrivial: Boolean =
      !sym.isTypeParameter && pre.isTrivial && args.forall(_.isTrivial)

    override def isNotNull =
      sym.isModuleClass || sym == NothingClass || isValueClass(sym) || super.isNotNull

    override def parents: List[Type] = {
      val cache = parentsCache
      if (parentsPeriod == currentPeriod && cache != null) cache
      else {
        defineParentsOfTypeRef(this)
        parentsCache
      }
    }

    override def decls: Scope = {
      sym.info match {
        case TypeRef(_, sym1, _) =>
          assert(sym1 != sym, this) // @MAT was != typeSymbol
        case _ =>
      }
      thisInfo.decls
    }
  
    protected[Types] def baseTypeSeqImpl: BaseTypeSeq = sym.info.baseTypeSeq map transform

    override def baseTypeSeq: BaseTypeSeq = {
      val cache = baseTypeSeqCache
      if (baseTypeSeqPeriod == currentPeriod && cache != null && cache != undetBaseTypeSeq) 
        cache
      else {
        defineBaseTypeSeqOfTypeRef(this)
        baseTypeSeqCache
      }
<<<<<<< HEAD
      if (baseTypeSeqCache == undetBaseTypeSeq)
        throw new RecoverableCyclicReference(sym)
      baseTypeSeqCache
=======
>>>>>>> 3a09b784
    }

    private def preString = (
      // ensure that symbol is not a local copy with a name coincidence
      if (!settings.debug.value && shorthands(sym.fullName) && sym.ownerChain.forall(_.isClass)) ""
      else pre.prefixString
    )
    private def argsString = if (args.isEmpty) "" else args.mkString("[", ",", "]")
    def refinementString = (
      if (sym.isStructuralRefinement) (
        decls filter (sym => sym.isPossibleInRefinement && sym.isPublic)
          map (_.defString)
          mkString("{", "; ", "}")
      )
      else ""
    )
    private def finishPrefix(rest: String) = (
      if (sym.isPackageClass) packagePrefix + rest
      else if (sym.isModuleClass) objectPrefix + rest
      else if (!sym.isInitialized) rest
      else if (sym.isAnonymousClass && !phase.erasedTypes)
        thisInfo.parents.mkString("", " with ", refinementString)
      else if (sym.isRefinementClass) "" + thisInfo
      else rest
    )
    private def customToString = this match {
      case TypeRef(_, RepeatedParamClass, arg :: _) => arg + "*"
      case TypeRef(_, ByNameParamClass, arg :: _)   => "=> " + arg
      case _ =>
        if (isFunctionType(this)) {
          val targs = normalize.typeArgs
          // Aesthetics: printing Function1 as T => R rather than (T) => R
          // ...but only if it's not a tuple, so ((T1, T2)) => R is distinguishable
          // from (T1, T2) => R.
          targs match {
            case in :: out :: Nil if !isTupleTypeOrSubtype(in) =>
              // A => B => C should be (A => B) => C or A => (B => C)
              val in_s  = if (isFunctionType(in)) "(" + in + ")" else "" + in
              val out_s = if (isFunctionType(out)) "(" + out + ")" else "" + out
              in_s + " => " + out_s
            case xs =>
              xs.init.mkString("(", ", ", ")") + " => " + xs.last
          }
        }
        else if (isTupleTypeOrSubtype(this))
          normalize.typeArgs.mkString("(", ", ", if (hasLength(normalize.typeArgs, 1)) ",)" else ")")
        else if (sym.isAliasType && prefixChain.exists(_.termSymbol.isSynthetic) && (normalize ne this))
          "" + normalize
        else
          ""
    }
    override def safeToString = {
      val custom = if (settings.debug.value) "" else customToString
      if (custom != "") custom
      else finishPrefix(preString + sym.nameString + argsString)
    }
    override def prefixString = "" + (
      if (settings.debug.value)
        super.prefixString
      else if (sym.isOmittablePrefix)
        ""
      else if (sym.isPackageClass || sym.isPackageObjectOrClass)
        sym.skipPackageObject.fullName + "."
      else if (isStable && nme.isSingletonName(sym.name))
        nme.dropSingletonName(sym.name) + "."
      else
        super.prefixString
    )
    override def kind = "TypeRef"
  }

  object TypeRef extends TypeRefExtractor {
    def apply(pre: Type, sym: Symbol, args: List[Type]): Type = unique({
      if (args.nonEmpty) {
        if (sym.isAliasType)              new ArgsTypeRef(pre, sym, args) with AliasTypeRef
        else if (sym.isAbstractType)      new ArgsTypeRef(pre, sym, args) with AbstractTypeRef
        else                              new ArgsTypeRef(pre, sym, args) with ClassTypeRef
      }
      else {
        if (sym.isAliasType)              new NoArgsTypeRef(pre, sym) with AliasTypeRef
        else if (sym.isAbstractType)      new NoArgsTypeRef(pre, sym) with AbstractTypeRef
        else                              new NoArgsTypeRef(pre, sym) with ClassTypeRef
      }
    })
  }
  
  protected def defineParentsOfTypeRef(tpe: TypeRef) = {
    val period = tpe.parentsPeriod
    if (period != currentPeriod) {
      tpe.parentsPeriod = currentPeriod
      if (!isValidForBaseClasses(period)) {
        tpe.parentsCache = tpe.thisInfo.parents map tpe.transform
      } else if (tpe.parentsCache == null) { // seems this can happen if things are corrupted enough, see #2641
        tpe.parentsCache = List(AnyClass.tpe)
      }
    }
  }
  
  protected def defineBaseTypeSeqOfTypeRef(tpe: TypeRef) = {
    val period = tpe.baseTypeSeqPeriod
    if (period != currentPeriod) {
      tpe.baseTypeSeqPeriod = currentPeriod
      if (!isValidForBaseClasses(period)) {
        incCounter(typerefBaseTypeSeqCount)
        tpe.baseTypeSeqCache = undetBaseTypeSeq
        tpe.baseTypeSeqCache = tpe.baseTypeSeqImpl
      }
    }
    if (tpe.baseTypeSeqCache == undetBaseTypeSeq)
      throw new TypeError("illegal cyclic inheritance involving " + tpe.sym)
  }

  /** A class representing a method type with parameters.
   *  Note that a parameterless method is represented by a NullaryMethodType:
   *
   *    def m(): Int        MethodType(Nil, Int)
   *    def m: Int          NullaryMethodType(Int)
   */
  case class MethodType(override val params: List[Symbol],
                        override val resultType: Type) extends Type {
    override def isTrivial: Boolean = isTrivial0 && (resultType eq resultType.withoutAnnotations)
    private lazy val isTrivial0 =
      resultType.isTrivial && params.forall{p => p.tpe.isTrivial &&  (
        /*!settings.YdepMethTpes.value ||*/ !(params.exists(_.tpe.contains(p)) || resultType.contains(p)))
      }

    def isImplicit = params.nonEmpty && params.head.isImplicit
    def isJava = false // can we do something like for implicits? I.e. do Java methods without parameters need to be recognized?

    //assert(paramTypes forall (pt => !pt.typeSymbol.isImplClass))//DEBUG
    override def paramSectionCount: Int = resultType.paramSectionCount + 1

    override def paramss: List[List[Symbol]] = params :: resultType.paramss

    override def paramTypes = params map (_.tpe)

    override def boundSyms = resultType.boundSyms ++ params

    override def resultType(actuals: List[Type]) =
      if (isTrivial || phase.erasedTypes) resultType
      else if (sameLength(actuals, params)) {
        val idm = new InstantiateDependentMap(params, actuals)
        val res = idm(resultType)
        existentialAbstraction(idm.existentialsNeeded, res)
      }
      else existentialAbstraction(params, resultType)

    // implicit args can only be depended on in result type: TODO this may be generalised so that the only constraint is dependencies are acyclic
    def approximate: MethodType = MethodType(params, resultApprox) // if (!settings.YdepMethTpes.value) this else

    override def finalResultType: Type = resultType.finalResultType

    override def safeToString = paramString(this) + resultType

    override def cloneInfo(owner: Symbol) = {
      val vparams = cloneSymbolsAtOwner(params, owner)
      copyMethodType(this, vparams, resultType.substSym(params, vparams).cloneInfo(owner))
    }

    override def atOwner(owner: Symbol) =
      if ((params exists (_.owner != owner)) || (resultType.atOwner(owner) ne resultType))
        cloneInfo(owner)
      else
        this

    override def kind = "MethodType"
  }

  object MethodType extends MethodTypeExtractor

  class JavaMethodType(ps: List[Symbol], rt: Type) extends MethodType(ps, rt) {
    override def isJava = true
  }

  case class NullaryMethodType(override val resultType: Type) extends Type {
    override def isTrivial = resultType.isTrivial && (resultType eq resultType.withoutAnnotations)
    override def prefix: Type = resultType.prefix
    override def narrow: Type = resultType.narrow
    override def finalResultType: Type = resultType.finalResultType
    override def termSymbol: Symbol = resultType.termSymbol
    override def typeSymbol: Symbol = resultType.typeSymbol
    override def parents: List[Type] = resultType.parents
    override def decls: Scope = resultType.decls
    override def baseTypeSeq: BaseTypeSeq = resultType.baseTypeSeq
    override def baseTypeSeqDepth: Int = resultType.baseTypeSeqDepth
    override def baseClasses: List[Symbol] = resultType.baseClasses
    override def baseType(clazz: Symbol): Type = resultType.baseType(clazz)
    override def boundSyms = resultType.boundSyms
    override def isVolatile = resultType.isVolatile
    override def safeToString: String = "=> "+ resultType
    override def kind = "NullaryMethodType"
  }

  object NullaryMethodType extends NullaryMethodTypeExtractor

  /** A type function or the type of a polymorphic value (and thus of kind *).
   *
   * Before the introduction of NullaryMethodType, a polymorphic nullary method (e.g, def isInstanceOf[T]: Boolean)
   * used to be typed as PolyType(tps, restpe), and a monomorphic one as PolyType(Nil, restpe)
   * This is now: PolyType(tps, NullaryMethodType(restpe)) and NullaryMethodType(restpe)
   * by symmetry to MethodTypes: PolyType(tps, MethodType(params, restpe)) and MethodType(params, restpe)
   *
   * Thus, a PolyType(tps, TypeRef(...)) unambiguously indicates a type function (which results from eta-expanding a type constructor alias).
   * Similarly, PolyType(tps, ClassInfoType(...)) is a type constructor.
   *
   * A polytype is of kind * iff its resultType is a (nullary) method type.
   */
  case class PolyType(override val typeParams: List[Symbol], override val resultType: Type)
       extends Type {
    //assert(!(typeParams contains NoSymbol), this)
    assert(typeParams nonEmpty, this) // used to be a marker for nullary method type, illegal now (see @NullaryMethodType)

    override def paramSectionCount: Int = resultType.paramSectionCount
    override def paramss: List[List[Symbol]] = resultType.paramss
    override def params: List[Symbol] = resultType.params
    override def paramTypes: List[Type] = resultType.paramTypes
    override def parents: List[Type] = resultType.parents
    override def decls: Scope = resultType.decls
    override def termSymbol: Symbol = resultType.termSymbol
    override def typeSymbol: Symbol = resultType.typeSymbol
    override def boundSyms = immutable.Set[Symbol](typeParams ++ resultType.boundSyms: _*)
    override def prefix: Type = resultType.prefix
    override def baseTypeSeq: BaseTypeSeq = resultType.baseTypeSeq
    override def baseTypeSeqDepth: Int = resultType.baseTypeSeqDepth
    override def baseClasses: List[Symbol] = resultType.baseClasses
    override def baseType(clazz: Symbol): Type = resultType.baseType(clazz)
    override def narrow: Type = resultType.narrow
    override def isVolatile = resultType.isVolatile
    override def finalResultType: Type = resultType.finalResultType

    /** @M: typeDefSig wraps a TypeBounds in a PolyType
     *  to represent a higher-kinded type parameter
     *  wrap lo&hi in polytypes to bind variables
     */
    override def bounds: TypeBounds =
      TypeBounds(typeFun(typeParams, resultType.bounds.lo),
                 typeFun(typeParams, resultType.bounds.hi))

    override def isHigherKinded = !typeParams.isEmpty

    override def safeToString = typeParamsString(this) + resultType

    override def cloneInfo(owner: Symbol) = {
      val tparams = cloneSymbolsAtOwner(typeParams, owner)
      PolyType(tparams, resultType.substSym(typeParams, tparams).cloneInfo(owner))
    }

    override def atOwner(owner: Symbol) =
      if ((typeParams exists (_.owner != owner)) || (resultType.atOwner(owner) ne resultType))
        cloneInfo(owner)
      else
        this

    override def kind = "PolyType"
  }

  object PolyType extends PolyTypeExtractor
  
  /** A creator for existential types which flattens nested existentials.
   */
  def newExistentialType(quantified: List[Symbol], underlying: Type): Type =
    if (quantified.isEmpty) underlying
    else underlying match {
      case ExistentialType(qs, restpe) => newExistentialType(quantified ::: qs, restpe)
      case _                           => ExistentialType(quantified, underlying)
    }

  case class ExistentialType(quantified: List[Symbol],
                             override val underlying: Type) extends RewrappingTypeProxy
  {
    override protected def rewrap(newtp: Type) = existentialAbstraction(quantified, newtp)

    override def isTrivial = false
    override def isStable: Boolean = false
    override def bounds = TypeBounds(maybeRewrap(underlying.bounds.lo), maybeRewrap(underlying.bounds.hi))
    override def parents = underlying.parents map maybeRewrap
    override def boundSyms = quantified.toSet
    override def prefix = maybeRewrap(underlying.prefix)
    override def typeArgs = underlying.typeArgs map maybeRewrap
    override def params = underlying.params mapConserve { param =>
      val tpe1 = rewrap(param.tpe)
      if (tpe1 eq param.tpe) param else param.cloneSymbol.setInfo(tpe1)
    }
    override def paramTypes = underlying.paramTypes map maybeRewrap
    override def instantiateTypeParams(formals: List[Symbol], actuals: List[Type]) = {
//      maybeRewrap(underlying.instantiateTypeParams(formals, actuals))

      val quantified1 = new SubstTypeMap(formals, actuals) mapOver quantified
      val underlying1 = underlying.instantiateTypeParams(formals, actuals)
      if ((quantified1 eq quantified) && (underlying1 eq underlying)) this
      else existentialAbstraction(quantified1, underlying1.substSym(quantified, quantified1))

    }
    override def baseType(clazz: Symbol) = maybeRewrap(underlying.baseType(clazz))
    override def baseTypeSeq = underlying.baseTypeSeq map maybeRewrap
    override def isHigherKinded = false

    override def skolemizeExistential(owner: Symbol, origin: AnyRef) =
      deriveType(quantified, tparam => (owner orElse tparam.owner).newExistentialSkolem(tparam, origin))(underlying)

    private def wildcardArgsString(available: Set[Symbol], args: List[Type]): List[String] = args match {
      case TypeRef(_, sym, _) :: args1 if (available contains sym) =>
        ("_"+sym.infoString(sym.info)) :: wildcardArgsString(available - sym, args1)
      case arg :: args1 if !(quantified exists (arg contains _)) =>
        arg.toString :: wildcardArgsString(available, args1)
      case _ =>
        List()
    }

    override def safeToString: String = {
      if (!(quantified exists (_.isSingletonExistential)) && !settings.debug.value)
        // try to represent with wildcards first
        underlying match {
          case TypeRef(pre, sym, args) if args.nonEmpty =>
            val wargs = wildcardArgsString(quantified.toSet, args)
            if (sameLength(wargs, args))
              return TypeRef(pre, sym, List()) + wargs.mkString("[", ", ", "]")
          case _ =>
        }
      var ustr = underlying.toString
      underlying match {
        case MethodType(_, _) | NullaryMethodType(_) | PolyType(_, _) => ustr = "("+ustr+")"
        case _ =>
      }
      val str =
        ustr+(quantified map (_.existentialToString) mkString(" forSome { ", "; ", " }"))
      if (settings.explaintypes.value) "("+str+")" else str
    }

    override def cloneInfo(owner: Symbol) =
      createFromClonedSymbolsAtOwner(quantified, owner, underlying)(newExistentialType)

    override def atOwner(owner: Symbol) =
      if (quantified exists (_.owner != owner)) cloneInfo(owner) else this

    override def kind = "ExistentialType"

    def withTypeVars(op: Type => Boolean): Boolean = withTypeVars(op, AnyDepth)

    def withTypeVars(op: Type => Boolean, depth: Int): Boolean = {
      val quantifiedFresh = cloneSymbols(quantified)
      val tvars = quantifiedFresh map (tparam => TypeVar(tparam))
      val underlying1 = underlying.instantiateTypeParams(quantified, tvars) // fuse subst quantified -> quantifiedFresh -> tvars
      op(underlying1) && {
        solve(tvars, quantifiedFresh, quantifiedFresh map (x => 0), false, depth) &&
        isWithinBounds(NoPrefix, NoSymbol, quantifiedFresh, tvars map (_.constr.inst))
      }
    }
  }

  object ExistentialType extends ExistentialTypeExtractor

  /** A class containing the alternatives and type prefix of an overloaded symbol.
   *  Not used after phase `typer`.
   */
  case class OverloadedType(pre: Type, alternatives: List[Symbol]) extends Type {
    override def prefix: Type = pre
    override def safeToString =
      (alternatives map pre.memberType).mkString("", " <and> ", "")
    override def kind = "OverloadedType"
  }

  /** A class remembering a type instantiation for some a set of overloaded
   *  polymorphic symbols.
   *  Not used after phase `typer`.
   */
  case class AntiPolyType(pre: Type, targs: List[Type]) extends Type {
    override def safeToString =
      pre.toString + targs.mkString("(with type arguments ", ",", ")");
    override def memberType(sym: Symbol) = appliedType(pre.memberType(sym), targs)
//     override def memberType(sym: Symbol) = pre.memberType(sym) match {
//       case PolyType(tparams, restp) =>
//         restp.subst(tparams, targs)
// /* I don't think this is needed, as existential types close only over value types
//       case ExistentialType(tparams, qtpe) =>
//         existentialAbstraction(tparams, qtpe.memberType(sym))
// */
//       case ErrorType =>
//         ErrorType
//     }
    override def kind = "AntiPolyType"
  }

  //private var tidCount = 0  //DEBUG

  object HasTypeMember {
    def apply(name: TypeName, tp: Type): Type = {
      val bound = refinedType(List(WildcardType), NoSymbol)
      val bsym = bound.typeSymbol.newAliasType(name)
      bsym setInfo tp
      bound.decls enter bsym
      bound
    }
    def unapply(tp: Type): Option[(TypeName, Type)] = tp match {
      case RefinedType(List(WildcardType), Scope(sym)) => Some((sym.name.toTypeName, sym.info))
      case _ => None
    }
  }

  // Not used yet.
  object HasTypeParams {
    def unapply(tp: Type): Option[(List[Symbol], Type)] = tp match {
      case AnnotatedType(_, tp, _)        => unapply(tp)
      case ExistentialType(tparams, qtpe) => Some((tparams, qtpe))
      case PolyType(tparams, restpe)      => Some((tparams, restpe))
      case _                              => None
    }
  }

  //@M
  // a TypeVar used to be a case class with only an origin and a constr
  // then, constr became mutable (to support UndoLog, I guess),
  // but pattern-matching returned the original constr0 (a bug)
  // now, pattern-matching returns the most recent constr
  object TypeVar {
    @inline final def trace[T](action: String, msg: => String)(value: T): T = {
      if (traceTypeVars) {
        val s = msg match {
          case ""   => ""
          case str  => "( " + str + " )"
        }
        Console.err.println("[%10s] %-25s%s".format(action, value, s))
      }
      value
    }

    /** Create a new TypeConstraint based on the given symbol.
     */
    private def deriveConstraint(tparam: Symbol): TypeConstraint = {
      /** Must force the type parameter's info at this point
       *  or things don't end well for higher-order type params.
       *  See SI-5359.
       */
      val bounds  = tparam.info.bounds
      /** We can seed the type constraint with the type parameter
       *  bounds as long as the types are concrete.  This should lower
       *  the complexity of the search even if it doesn't improve
       *  any results.
       */
      if (propagateParameterBoundsToTypeVars) {
        val exclude = bounds.isEmptyBounds || bounds.exists(_.typeSymbolDirect.isNonClassType)

        if (exclude) new TypeConstraint
        else TypeVar.trace("constraint", "For " + tparam.fullLocationString)(new TypeConstraint(bounds))
      }
      else new TypeConstraint
    }
    def unapply(tv: TypeVar): Some[(Type, TypeConstraint)]   = Some((tv.origin, tv.constr))
    def apply(origin: Type, constr: TypeConstraint): TypeVar = apply(origin, constr, Nil, Nil)
    def apply(tparam: Symbol): TypeVar                       = apply(tparam.tpeHK, deriveConstraint(tparam), Nil, tparam.typeParams)

    /** This is the only place TypeVars should be instantiated.
     */
    def apply(origin: Type, constr: TypeConstraint, args: List[Type], params: List[Symbol]): TypeVar = {
      val tv = (
        if (args.isEmpty && params.isEmpty)   new TypeVar(origin, constr)
        else if (args.size == params.size)    new AppliedTypeVar(origin, constr, params zip args)
        else if (args.isEmpty)                new HKTypeVar(origin, constr, params)
        else throw new Error("Invalid TypeVar construction: " + ((origin, constr, args, params)))
      )
      
      trace("create", "In " + tv.originLocation)(tv)
    }
  }

  // TODO: I don't really know why this happens -- maybe because
  // the owner hierarchy changes? the other workaround (besides
  // repackExistential) is to explicitly pass expectedTp as the type
  // argument for the call to guard, but repacking the existential
  // somehow feels more robust
  //
  // TODO: check if optimization makes a difference, try something else
  // if necessary (cache?)

  /** Repack existential types, otherwise they sometimes get unpacked in the
   *  wrong location (type inference comes up with an unexpected skolem)
   */
  def repackExistential(tp: Type): Type = (
    if (tp == NoType) tp
    else existentialAbstraction(existentialsInType(tp), tp)
  )
  def containsExistential(tpe: Type) =
    tpe exists (_.typeSymbol.isExistentiallyBound)

  def existentialsInType(tpe: Type) = (
    for (tp <- tpe ; if tp.typeSymbol.isExistentiallyBound) yield
      tp.typeSymbol
  )

  /** Precondition: params.nonEmpty.  (args.nonEmpty enforced structurally.)
   */
  class HKTypeVar(
    _origin: Type,
    _constr: TypeConstraint,
    override val params: List[Symbol]
  ) extends TypeVar(_origin, _constr) {

    require(params.nonEmpty, this)
    override def isHigherKinded          = true
    override protected def typeVarString = params.map(_.name).mkString("[", ", ", "]=>" + originName)
  }
  
  /** Precondition: zipped params/args nonEmpty.  (Size equivalence enforced structurally.)
   */
  class AppliedTypeVar(
    _origin: Type,
    _constr: TypeConstraint,
    zippedArgs: List[(Symbol, Type)]
  ) extends TypeVar(_origin, _constr) {
    
    require(zippedArgs.nonEmpty, this)

    override def params: List[Symbol] = zippedArgs map (_._1)
    override def typeArgs: List[Type] = zippedArgs map (_._2)
    
    override protected def typeVarString = (
      zippedArgs map { case (p, a) => p.name + "=" + a } mkString (origin + "[", ", ", "]")
    )
  }
  
  /** A class representing a type variable: not used after phase `typer`.
   *
   *  A higher-kinded TypeVar has params (Symbols) and typeArgs (Types).
   *  A TypeVar with nonEmpty typeArgs can only be instantiated by a higher-kinded
   *  type that can be applied to those args.  A TypeVar is much like a TypeRef,
   *  except it has special logic for equality and subtyping.
   *
   *  Precondition for this class, enforced structurally: args.isEmpty && params.isEmpty.
   */
  class TypeVar(
    val origin: Type,
    val constr0: TypeConstraint
  ) extends Type {
    override def params: List[Symbol] = Nil
    override def typeArgs: List[Type] = Nil
    override def isHigherKinded = false

    /** The constraint associated with the variable 
     *  Syncnote: Type variables are assumed to be used from only one
     *  thread. They are not exposed in api.Types and are used only locally
     *  in operations that are exposed from types. Hence, no syncing of `constr`
     *  or `encounteredHigherLevel` or `suspended` accesses should be necessary.
     */
    var constr = constr0
    def instValid = constr.instValid

    /** The variable's skolemization level */
    val level = skolemizationLevel
    
    /** Two occurrences of a higher-kinded typevar, e.g. `?CC[Int]` and `?CC[String]`, correspond to
     *  ''two instances'' of `TypeVar` that share the ''same'' `TypeConstraint`.
     *
     *  `constr` for `?CC` only tracks type constructors anyway,
     *   so when `?CC[Int] <:< List[Int]` and `?CC[String] <:< Iterable[String]`
     *  `?CC's` hibounds contains List and Iterable.
     */
    def applyArgs(newArgs: List[Type]): TypeVar = (
      if (newArgs.isEmpty && typeArgs.isEmpty)
        this
      else if (newArgs.size == params.size) {
        val tv = TypeVar(origin, constr, newArgs, params)
        TypeVar.trace("applyArgs", "In " + originLocation + ", apply args " + newArgs.mkString(", ") + " to " + originName)(tv)
      }
      else
        throw new Error("Invalid type application in TypeVar: " + params + ", " + newArgs)
    )
    // newArgs.length may differ from args.length (could've been empty before)
    //
    // !!! @PP - I need an example of this, since this exception never triggers
    // even though I am requiring the size match.
    //
    // example: when making new typevars, you start out with C[A], then you replace C by ?C, which should yield ?C[A], then A by ?A, ?C[?A]
    // we need to track a TypeVar's arguments, and map over them (see TypeMap::mapOver)
    // TypeVars get applied to different arguments over time (in asSeenFrom)
     // -- see pos/tcpoly_infer_implicit_tuplewrapper.scala
    // thus: make new TypeVar's for every application of a TV to args,
    // inference may generate several TypeVar's for a single type parameter that must be inferred,
    // only one of them is in the set of tvars that need to be solved, but
    // they share the same TypeConstraint instance
    
    // When comparing to types containing skolems, remember the highest level
    // of skolemization. If that highest level is higher than our initial
    // skolemizationLevel, we can't re-use those skolems as the solution of this
    // typevar, which means we'll need to repack our constr.inst into a fresh
    // existential.
    // were we compared to skolems at a higher skolemizationLevel?
    // EXPERIMENTAL: value will not be considered unless enableTypeVarExperimentals is true
    private var encounteredHigherLevel = false
    private def shouldRepackType = enableTypeVarExperimentals && encounteredHigherLevel

    // <region name="constraint mutators + undoLog">
    // invariant: before mutating constr, save old state in undoLog
    // (undoLog is used to reset constraints to avoid piling up unrelated ones)
    def setInst(tp: Type) {
//      assert(!(tp containsTp this), this)
      undoLog record this
      // if we were compared against later typeskolems, repack the existential,
      // because skolems are only compatible if they were created at the same level
      val res = if (shouldRepackType) repackExistential(tp) else tp
      constr.inst = TypeVar.trace("setInst", "In " + originLocation + ", " + originName + "=" + res)(res)
    }

    def addLoBound(tp: Type, isNumericBound: Boolean = false) {
      assert(tp != this, tp) // implies there is a cycle somewhere (?)
      //println("addLoBound: "+(safeToString, debugString(tp))) //DEBUG
      undoLog record this
      constr.addLoBound(tp, isNumericBound)
    }

    def addHiBound(tp: Type, isNumericBound: Boolean = false) {
      // assert(tp != this)
      //println("addHiBound: "+(safeToString, debugString(tp))) //DEBUG
      undoLog record this
      constr.addHiBound(tp, isNumericBound)
    }
    // </region>

    // ignore subtyping&equality checks while true -- see findMember
    private[Types] var suspended = false

    /** Called when a TypeVar is involved in a subtyping check.  Result is whether
     *  this TypeVar could plausibly be a [super/sub]type of argument `tp` and if so,
     *  tracks tp as a [lower/upper] bound of this TypeVar.
     *
     *  if (isLowerBound)   this typevar could be a subtype, track tp as a lower bound
     *  if (!isLowerBound)  this typevar could be a supertype, track tp as an upper bound
     *
     *  If isNumericBound is true, the subtype check is performed with weak_<:< instead of <:<.
     */
    def registerBound(tp: Type, isLowerBound: Boolean, isNumericBound: Boolean = false): Boolean = {
      // println("regBound: "+(safeToString, debugString(tp), isLowerBound)) //@MDEBUG
      if (isLowerBound)
        assert(tp != this)

      // side effect: adds the type to upper or lower bounds
      def addBound(tp: Type) {
        if (isLowerBound) addLoBound(tp, isNumericBound)
        else addHiBound(tp, isNumericBound)
      }
      // swaps the arguments if it's an upper bound
      def checkSubtype(tp1: Type, tp2: Type) = {
        val lhs = if (isLowerBound) tp1 else tp2
        val rhs = if (isLowerBound) tp2 else tp1

        if (isNumericBound) lhs weak_<:< rhs
        else lhs <:< rhs
      }

      /** Simple case: type arguments can be ignored, because either this typevar has
       *  no type parameters, or we are comparing to Any/Nothing.
       *
       *  The latter condition is needed because HK unification is limited to constraints of the shape
       *  {{{
       *    TC1[T1,..., TN] <: TC2[T'1,...,T'N]
       *  }}}
       *  which would preclude the following important constraints:
       *  {{{
       *    Nothing <: ?TC[?T]
       *    ?TC[?T] <: Any
       *  }}}
       */
      def unifySimple = (
        (params.isEmpty || tp.typeSymbol == NothingClass || tp.typeSymbol == AnyClass) && {
          addBound(tp)
          true
        }
      )

      /** Full case: involving a check of the form
       *  {{{
       *    TC1[T1,..., TN] <: TC2[T'1,...,T'N]
       *  }}}
       *  Checks subtyping of higher-order type vars, and uses variances as defined in the
       *  type parameter we're trying to infer (the result will be sanity-checked later).
       */
      def unifyFull(tpe: Type) = {
        // The alias/widen variations are often no-ops.
        val tpes = (
          if (isLowerBound) List(tpe, tpe.widen, tpe.dealias, tpe.widen.dealias).distinct
          else List(tpe)
        )
        tpes exists { tp =>
          val lhs = if (isLowerBound) tp.typeArgs else typeArgs
          val rhs = if (isLowerBound) typeArgs else tp.typeArgs

          sameLength(lhs, rhs) && {
            // this is a higher-kinded type var with same arity as tp.
            // side effect: adds the type constructor itself as a bound
            addBound(tp.typeConstructor)
            isSubArgs(lhs, rhs, params)
          }
        }
      }

      // There's a <: test taking place right now, where tp is a concrete type and this is a typevar
      // attempting to satisfy that test. Either the test will be unsatisfiable, in which case
      // registerBound will return false; or the upper or lower bounds of this type var will be
      // supplemented with the type being tested against.
      //
      // Eventually the types which have accumulated in the upper and lower bounds will be lubbed
      // (resp. glbbed) to instantiate the typevar.
      //
      // The only types which are eligible for unification are those with the same number of
      // typeArgs as this typevar, or Any/Nothing, which are kind-polymorphic. For the upper bound,
      // any parent or base type of `tp` may be tested here (leading to a corresponding relaxation
      // in the upper bound.) The universe of possible glbs, being somewhat more infinite, is not
      // addressed here: all lower bounds are retained and their intersection calculated when the
      // bounds are solved.
      //
      // In a side-effect free universe, checking tp and tp.parents beofre checking tp.baseTypeSeq
      // would be pointless. In this case, each check we perform causes us to lose specificity: in
      // the end the best we'll do is the least specific type we tested against, since the typevar
      // does not see these checks as "probes" but as requirements to fulfill.
      // TODO: the `suspended` flag can be used to poke around with leaving a trace
      //
      // So the strategy used here is to test first the type, then the direct parents, and finally
      // to fall back on the individual base types. This warrants eventual re-examination.

      // AM: I think we could use the `suspended` flag to avoid side-effecting during unification

      if (suspended)              // constraint accumulation is disabled
        checkSubtype(tp, origin)
      else if (constr.instValid)  // type var is already set
        checkSubtype(tp, constr.inst)
      else isRelatable(tp) && {
        unifySimple || unifyFull(tp) || (
          // only look harder if our gaze is oriented toward Any
          isLowerBound && (
            (tp.parents exists unifyFull) || (
              // @PP: Is it going to be faster to filter out the parents we just checked?
              // That's what's done here but I'm not sure it matters.
              tp.baseTypeSeq.toList.tail filterNot (tp.parents contains _) exists unifyFull
            )
          )
        )
      }
    }

    def registerTypeEquality(tp: Type, typeVarLHS: Boolean): Boolean = {
      //println("regTypeEq: "+(safeToString, debugString(tp), typeVarLHS)) //@MDEBUG
      def checkIsSameType(tp: Type) =
        if(typeVarLHS) constr.inst =:= tp
        else           tp          =:= constr.inst

      if (suspended) tp =:= origin
      else if (constr.instValid) checkIsSameType(tp)
      else isRelatable(tp) && {
        val newInst = wildcardToTypeVarMap(tp)
        (constr isWithinBounds newInst) && { setInst(tp); true }
      }
    }

    /**
     * `?A.T =:= tp` is rewritten as the constraint `?A <: {type T = tp}`
     *
     * TODO: make these constraints count (incorporate them into implicit search in `applyImplicitArgs`)
     * (`T` corresponds to @param sym)
     */
    def registerTypeSelection(sym: Symbol, tp: Type): Boolean = {
      registerBound(HasTypeMember(sym.name.toTypeName, tp), false)
    }

    private def isSkolemAboveLevel(tp: Type) = tp.typeSymbol match {
      case ts: TypeSkolem => ts.level > level
      case _              => false
    }
    // side-effects encounteredHigherLevel
    private def containsSkolemAboveLevel(tp: Type) =
      (tp exists isSkolemAboveLevel) && { encounteredHigherLevel = true ; true }

     /** Can this variable be related in a constraint to type `tp`?
      *  This is not the case if `tp` contains type skolems whose
      *  skolemization level is higher than the level of this variable.
      */
    def isRelatable(tp: Type) = (
         shouldRepackType               // short circuit if we already know we've seen higher levels
      || !containsSkolemAboveLevel(tp)  // side-effects tracking boolean
      || enableTypeVarExperimentals     // -Xexperimental: always say we're relatable, track consequences
    )

    override def normalize: Type = (
      if (constr.instValid) constr.inst
      // get here when checking higher-order subtyping of the typevar by itself
      // TODO: check whether this ever happens?
      else if (isHigherKinded) typeFun(params, applyArgs(params map (_.typeConstructor)))
      else super.normalize
    )
    override def typeSymbol = origin.typeSymbol
    override def isStable = origin.isStable
    override def isVolatile = origin.isVolatile

    private def tparamsOfSym(sym: Symbol) = sym.info match {
      case PolyType(tparams, _) if tparams.nonEmpty =>
        tparams map (_.defString) mkString("[", ",", "]")
      case _ => ""
    }
    def originName = {
      val name = origin.typeSymbolDirect.decodedName
      if (name contains "_$") origin.typeSymbolDirect.decodedName else name
    }
    def originLocation = {
      val sym  = origin.typeSymbolDirect
      val encl = sym.owner.logicallyEnclosingMember
      
      // This should display somewhere between one and three
      // things which enclose the origin: at most, a class, a
      // a method, and a term.  At least, a class.
      List(
        Some(encl.enclClass),
        if (encl.isMethod) Some(encl) else None,
        if (sym.owner.isTerm && (sym.owner != encl)) Some(sym.owner) else None
      ).flatten map (s => s.decodedName + tparamsOfSym(s)) mkString "#"
    }
    private def levelString = if (settings.explaintypes.value) level else ""
    protected def typeVarString = originName
    override def safeToString = (
      if ((constr eq null) || (constr.inst eq null)) "TVar<" + originName + "=null>"
      else if (constr.inst ne NoType) "" + constr.inst
      else "?" + levelString + originName
    )
    override def kind = "TypeVar"

    def cloneInternal = {
      // cloning a suspended type variable when it's suspended will cause the clone
      // to never be resumed with the current implementation
      assert(!suspended, this)
      TypeVar.trace("clone", originLocation)(
        TypeVar(origin, constr cloneInternal, typeArgs, params) // @M TODO: clone args/params?
      )
    }
  }

  /** A type carrying some annotations. Created by the typechecker
   *  when eliminating ''Annotated'' trees (see typedAnnotated).
   *
   *  @param annotations the list of annotations on the type
   *  @param underlying the type without the annotation
   *  @param selfsym a "self" symbol with type `underlying`;
   *    only available if -Yself-in-annots is turned on. Can be `NoSymbol`
   *    if it is not used.
   */
  case class AnnotatedType(override val annotations: List[AnnotationInfo],
                           override val underlying: Type,
                           override val selfsym: Symbol)
  extends RewrappingTypeProxy {

    assert(!annotations.isEmpty, "" + underlying)

    override protected def rewrap(tp: Type) = copy(underlying = tp)

    override def isTrivial: Boolean = isTrivial0
    private lazy val isTrivial0 = underlying.isTrivial && annotations.forall(_.isTrivial)

    override def safeToString = annotations.mkString(underlying + " @", " @", "")

    override def filterAnnotations(p: AnnotationInfo => Boolean): Type = {
      val (yes, no) = annotations partition p
      if (yes.isEmpty) underlying
      else if (no.isEmpty) this
      else copy(annotations = yes)
    }
    override def setAnnotations(annots: List[AnnotationInfo]): Type =
      if (annots.isEmpty) underlying
      else copy(annotations = annots)

    /** Add a number of annotations to this type */
    override def withAnnotations(annots: List[AnnotationInfo]): Type =
      if (annots.isEmpty) this
      else copy(annots ::: this.annotations)

    /** Remove any annotations from this type.
     *  TODO - is it allowed to nest AnnotatedTypes? If not then let's enforce
     *  that at creation.  At the moment if they do ever turn up nested this
     *  recursively calls withoutAnnotations.
     */
    override def withoutAnnotations = underlying.withoutAnnotations

    /** Set the self symbol */
    override def withSelfsym(sym: Symbol) = copy(selfsym = sym)

    /** Drop the annotations on the bounds, unless the low and high
     *  bounds are exactly tp.
     */
    override def bounds: TypeBounds = underlying.bounds match {
      case TypeBounds(_: this.type, _: this.type) => TypeBounds(this, this)
      case oftp                                   => oftp
    }

    // ** Replace formal type parameter symbols with actual type arguments. * /
    override def instantiateTypeParams(formals: List[Symbol], actuals: List[Type]) = {
      val annotations1 = annotations.map(info => AnnotationInfo(info.atp.instantiateTypeParams(
          formals, actuals), info.args, info.assocs).setPos(info.pos))
      val underlying1 = underlying.instantiateTypeParams(formals, actuals)
      if ((annotations1 eq annotations) && (underlying1 eq underlying)) this
      else AnnotatedType(annotations1, underlying1, selfsym)
    }

    /** Return the base type sequence of tp, dropping the annotations, unless the base type sequence of tp
      * is precisely tp itself. */
    override def baseTypeSeq: BaseTypeSeq = {
       val oftp = underlying.baseTypeSeq
       if ((oftp.length == 1) && (oftp(0) eq underlying))
         baseTypeSingletonSeq(this)
       else
         oftp
     }

    override def kind = "AnnotatedType"
  }

  /** Creator for AnnotatedTypes.  It returns the underlying type if annotations.isEmpty
   *  rather than walking into the assertion.
   */
  def annotatedType(annots: List[AnnotationInfo], underlying: Type, selfsym: Symbol = NoSymbol): Type =
    if (annots.isEmpty) underlying
    else AnnotatedType(annots, underlying, selfsym)

  object AnnotatedType extends AnnotatedTypeExtractor { }

  /** A class representing types with a name. When an application uses
   *  named arguments, the named argument types for calling isApplicable
   *  are represented as NamedType.
   */
  case class NamedType(name: Name, tp: Type) extends Type {
    override def safeToString: String = name.toString +": "+ tp
  }

  /** A De Bruijn index referring to a previous type argument. Only used
   *  as a serialization format.
   */
  case class DeBruijnIndex(level: Int, idx: Int, args: List[Type]) extends Type {
    override def safeToString: String = "De Bruijn index("+level+","+idx+")"
  }

  /** A binder defining data associated with De Bruijn indices. Only used
   *  as a serialization format.
   */
  case class DeBruijnBinder(pnames: List[Name], ptypes: List[Type], restpe: Type) extends Type {
    override def safeToString = {
      val kind = if (pnames.head.isTypeName) "poly" else "method"
      "De Bruijn "+kind+"("+(pnames mkString ",")+";"+(ptypes mkString ",")+";"+restpe+")"
    }
  }

  /** A class representing an as-yet unevaluated type.
   */
  abstract class LazyType extends Type {
    override def isComplete: Boolean = false
    override def complete(sym: Symbol)
    override def safeToString = "<?>"
    override def kind = "LazyType"
  }

  abstract class LazyPolyType(override val typeParams: List[Symbol]) extends LazyType {
    override def safeToString =
      (if (typeParams.isEmpty) "" else typeParamsString(this)) + super.safeToString
  }

  // def mkLazyType(tparams: Symbol*)(f: Symbol => Unit): LazyType = (
  //   if (tparams.isEmpty) new LazyType { override def complete(sym: Symbol) = f(sym) }
  //   else new LazyPolyType(tparams.toList) { override def complete(sym: Symbol) = f(sym) }
  // )

// Creators ---------------------------------------------------------------

  /** Rebind symbol `sym` to an overriding member in type `pre`. */
  private def rebind(pre: Type, sym: Symbol): Symbol = {
    if (!sym.isOverridableMember || sym.owner == pre.typeSymbol) sym
    else pre.nonPrivateMember(sym.name).suchThat(sym => sym.isType || sym.isStable) orElse sym
  }

  /** Convert a `super` prefix to a this-type if `sym` is abstract or final. */
  private def removeSuper(tp: Type, sym: Symbol): Type = tp match {
    case SuperType(thistp, _) =>
      if (sym.isEffectivelyFinal || sym.isDeferred) thistp
      else tp
    case _ =>
      tp
  }

  /** The canonical creator for single-types */
  def singleType(pre: Type, sym: Symbol): Type = {
    if (phase.erasedTypes)
      sym.tpe.resultType
    else if (sym.isRootPackage)
      ThisType(RootClass)
    else {
      var sym1 = rebind(pre, sym)
      val pre1 = removeSuper(pre, sym1)
      if (pre1 ne pre) sym1 = rebind(pre1, sym1)
      SingleType(pre1, sym1)
    }
  }

  /** the canonical creator for a refined type with a given scope */
  def refinedType(parents: List[Type], owner: Symbol, decls: Scope, pos: Position): Type = {
    if (phase.erasedTypes)
      if (parents.isEmpty) ObjectClass.tpe else parents.head
    else {
      val clazz = owner.newRefinementClass(NoPosition)
      val result = RefinedType(parents, decls, clazz)
      clazz.setInfo(result)
      result
    }
  }

  /** The canonical creator for a refined type with an initially empty scope.
   *
   *  @param parents ...
   *  @param owner   ...
   *  @return        ...
   */
  def refinedType(parents: List[Type], owner: Symbol): Type =
    refinedType(parents, owner, newScope, owner.pos)

  def copyRefinedType(original: RefinedType, parents: List[Type], decls: Scope) =
    if ((parents eq original.parents) && (decls eq original.decls)) original
    else {
      val owner = if (original.typeSymbol == NoSymbol) NoSymbol else original.typeSymbol.owner
      val result = refinedType(parents, owner)
      val syms1 = decls.toList
      for (sym <- syms1)
        result.decls.enter(sym.cloneSymbol(result.typeSymbol))
      val syms2 = result.decls.toList
      val resultThis = result.typeSymbol.thisType
      for (sym <- syms2)
        sym modifyInfo (_ substThisAndSym(original.typeSymbol, resultThis, syms1, syms2))

      result
    }

  /** The canonical creator for typerefs
   *  todo: see how we can clean this up a bit
   */
  def typeRef(pre: Type, sym: Symbol, args: List[Type]): Type = {
    // type alias selections are rebound in TypeMap ("coevolved",
    // actually -- see #3731) e.g., when type parameters that are
    // referenced by the alias are instantiated in the prefix. See
    // pos/depmet_rebind_typealias.

    val sym1 = if (sym.isAbstractType) rebind(pre, sym) else sym
    // don't expand cyclical type alias
    // we require that object is initialized, thus info.typeParams instead of typeParams.
    if (sym1.isAliasType && sameLength(sym1.info.typeParams, args) && !sym1.lockOK)
      throw new RecoverableCyclicReference(sym1)

    val pre1 = pre match {
      case x: SuperType if sym1.isEffectivelyFinal || sym1.isDeferred =>
        x.thistpe
      case _: CompoundType if sym1.isClass =>
        // sharpen prefix so that it is maximal and still contains the class.
        pre.parents.reverse dropWhile (_.member(sym1.name) != sym1) match {
          case Nil         => pre
          case parent :: _ => parent
        }
      case _ => pre
    }
    if (pre eq pre1)                                TypeRef(pre, sym1, args)
    else if (sym1.isAbstractType && !sym1.isClass)  typeRef(pre1, rebind(pre1, sym1), args)
    else                                            typeRef(pre1, sym1, args)
  }

  // Optimization to avoid creating unnecessary new typerefs.
  def copyTypeRef(tp: Type, pre: Type, sym: Symbol, args: List[Type]): Type = tp match {
    case TypeRef(pre0, sym0, _) if pre == pre0 && sym0.name == sym.name =>
      if (sym.isAliasType && sameLength(sym.info.typeParams, args) && !sym.lockOK)
        throw new RecoverableCyclicReference(sym)

      TypeRef(pre, sym, args)
    case _ =>
      typeRef(pre, sym, args)
  }

  /** The canonical creator for implicit method types */
  def JavaMethodType(params: List[Symbol], resultType: Type): JavaMethodType =
    new JavaMethodType(params, resultType) // don't unique this!

  /** Create a new MethodType of the same class as tp, i.e. keep JavaMethodType */
  def copyMethodType(tp: Type, params: List[Symbol], restpe: Type): Type = tp match {
    case _: JavaMethodType => JavaMethodType(params, restpe)
    case _                 => MethodType(params, restpe)
  }

  /** A creator for intersection type where intersections of a single type are
   *  replaced by the type itself, and repeated parent classes are merged.
   *
   *  !!! Repeated parent classes are not merged - is this a bug in the
   *  comment or in the code?
   */
  def intersectionType(tps: List[Type], owner: Symbol): Type = tps match {
    case List(tp) =>
      tp
    case _ =>
       refinedType(tps, owner)
/*
      def merge(tps: List[Type]): List[Type] = tps match {
        case tp :: tps1 =>
          val tps1a = tps1 filter (_.typeSymbol.==(tp.typeSymbol))
          val tps1b = tps1 filter (_.typeSymbol.!=(tp.typeSymbol))
          mergePrefixAndArgs(tps1a, -1) match {
            case Some(tp1) => tp1 :: merge(tps1b)
            case None => throw new MalformedType(
              "malformed type: "+refinedType(tps, owner)+" has repeated parent class "+
              tp.typeSymbol+" with incompatible prefixes or type arguments")
          }
        case _ => tps
      }
      refinedType(merge(tps), owner)
*/
  }

  /** A creator for intersection type where intersections of a single type are
   *  replaced by the type itself. */
  def intersectionType(tps: List[Type]): Type = tps match {
    case List(tp) => tp
    case _ => refinedType(tps, commonOwner(tps))
  }

  /** A creator for type applications */
  def appliedType(tycon: Type, args: List[Type]): Type =
    if (args.isEmpty) tycon //@M! `if (args.isEmpty) tycon' is crucial (otherwise we create new types in phases after typer and then they don't get adapted (??))
    else tycon match {
      case TypeRef(pre, sym @ (NothingClass|AnyClass), _) => copyTypeRef(tycon, pre, sym, Nil)   //@M drop type args to Any/Nothing
      case TypeRef(pre, sym, _)                           => copyTypeRef(tycon, pre, sym, args)
      case PolyType(tparams, restpe)                      => restpe.instantiateTypeParams(tparams, args)
      case ExistentialType(tparams, restpe)               => newExistentialType(tparams, appliedType(restpe, args))
      case st: SingletonType                              => appliedType(st.widen, args) // @M TODO: what to do? see bug1
      case RefinedType(parents, decls)                    => RefinedType(parents map (appliedType(_, args)), decls) // MO to AM: please check
      case TypeBounds(lo, hi)                             => TypeBounds(appliedType(lo, args), appliedType(hi, args))
      case tv@TypeVar(_, _)                               => tv.applyArgs(args)
      case AnnotatedType(annots, underlying, self)        => AnnotatedType(annots, appliedType(underlying, args), self)
      case ErrorType                                      => tycon
      case WildcardType                                   => tycon // needed for neg/t0226
      case _                                              => abort(debugString(tycon))
    }

  /** A creator for type parameterizations that strips empty type parameter lists.
   *  Use this factory method to indicate the type has kind * (it's a polymorphic value)
   *  until we start tracking explicit kinds equivalent to typeFun (except that the latter requires tparams nonEmpty).
   *
   *  PP to AM: I've co-opted this for where I know tparams may well be empty, and
   *  expecting to get back `tpe` in such cases.  Re being "forgiving" below,
   *  can we instead say this is the canonical creator for polyTypes which
   *  may or may not be poly? (It filched the standard "canonical creator" name.)
   */
  def polyType(tparams: List[Symbol], tpe: Type): Type =
    if (tparams nonEmpty) typeFun(tparams, tpe)
    else tpe // it's okay to be forgiving here

  /** A creator for anonymous type functions, where the symbol for the type function still needs to be created.
   *
   * TODO:
   * type params of anonymous type functions, which currently can only arise from normalising type aliases, are owned by the type alias of which they are the eta-expansion
   * higher-order subtyping expects eta-expansion of type constructors that arise from a class; here, the type params are owned by that class, but is that the right thing to do?
   */
  def typeFunAnon(tps: List[Symbol], body: Type): Type = typeFun(tps, body)

  /** A creator for a type functions, assuming the type parameters tps already have the right owner. */
  def typeFun(tps: List[Symbol], body: Type): Type = PolyType(tps, body)

  /** A creator for existential types. This generates:
   *
   *  tpe1 where { tparams }
   *
   *  where `tpe1` is the result of extrapolating `tpe` wrt to `tparams`.
   *  Extrapolating means that type variables in `tparams` occurring
   *  in covariant positions are replaced by upper bounds, (minus any
   *  SingletonClass markers), type variables in `tparams` occurring in
   *  contravariant positions are replaced by upper bounds, provided the
   *  resulting type is legal wrt to stability, and does not contain any type
   *  variable in `tparams`.
   *
   *  The abstraction drops all type parameters that are not directly or
   *  indirectly referenced by type `tpe1`. If there are no remaining type
   *  parameters, simply returns result type `tpe`.
   */
  def existentialAbstraction(tparams: List[Symbol], tpe0: Type): Type =
    if (tparams.isEmpty) tpe0
    else {
      val tpe      = deAlias(tpe0)
      val tpe1     = new ExistentialExtrapolation(tparams) extrapolate tpe
      var tparams0 = tparams
      var tparams1 = tparams0 filter tpe1.contains

      while (tparams1 != tparams0) {
        tparams0 = tparams1
        tparams1 = tparams filter { p =>
          tparams1 exists { p1 => p1 == p || (p1.info contains p) }
        }
      }
      newExistentialType(tparams1, tpe1)
    }

  /** Remove any occurrences of type aliases from this type */
  object deAlias extends TypeMap {
    def apply(tp: Type): Type = mapOver {
      tp match {
        case TypeRef(pre, sym, args) if sym.isAliasType => tp.normalize
        case _ => tp
      }
    }
  }

  /** Remove any occurrence of type <singleton> from this type and its parents */
  object dropSingletonType extends TypeMap {
    def apply(tp: Type): Type = {
      tp match {
        case TypeRef(_, SingletonClass, _) =>
          AnyClass.tpe
        case tp1 @ RefinedType(parents, decls) =>
          var parents1 = parents filter (_.typeSymbol != SingletonClass)
          if (parents1.isEmpty) parents1 = List(AnyClass.tpe)
          if (parents1.tail.isEmpty && decls.isEmpty) mapOver(parents1.head)
          else mapOver(copyRefinedType(tp1, parents1, decls))
        case tp1 =>
          mapOver(tp1)
      }
    }
  }

  /** Substitutes the empty scope for any non-empty decls in the type. */
  object dropAllRefinements extends TypeMap {
    def apply(tp: Type): Type = tp match {
      case rt @ RefinedType(parents, decls) if !decls.isEmpty =>
        mapOver(copyRefinedType(rt, parents, EmptyScope))
      case ClassInfoType(parents, decls, clazz) if !decls.isEmpty =>
        mapOver(ClassInfoType(parents, EmptyScope, clazz))
      case _ =>
        mapOver(tp)
    }
  }
  
  /** Type with all top-level occurrences of abstract types replaced by their bounds */
  def abstractTypesToBounds(tp: Type): Type = tp match { // @M don't normalize here (compiler loops on pos/bug1090.scala )
    case TypeRef(_, sym, _) if sym.isAbstractType =>
      abstractTypesToBounds(tp.bounds.hi)
    case TypeRef(_, sym, _) if sym.isAliasType =>
      abstractTypesToBounds(tp.normalize)
    case rtp @ RefinedType(parents, decls) =>
      copyRefinedType(rtp, parents mapConserve abstractTypesToBounds, decls)
    case AnnotatedType(_, underlying, _) =>
      abstractTypesToBounds(underlying)
    case _ =>
      tp
  }

  // Set to true for A* => Seq[A]
  //   (And it will only rewrite A* in method result types.)
  //   This is the pre-existing behavior.
  // Or false for Seq[A] => Seq[A]
  //   (It will rewrite A* everywhere but method parameters.)
  //   This is the specified behavior.
  protected def etaExpandKeepsStar = false

  object dropRepeatedParamType extends TypeMap {
    def apply(tp: Type): Type = tp match {
      case MethodType(params, restpe) =>
        MethodType(params, apply(restpe))
      case PolyType(tparams, restpe) =>
        PolyType(tparams, apply(restpe))
      case TypeRef(_, RepeatedParamClass, arg :: Nil) =>
        seqType(arg)
      case _ =>
        if (etaExpandKeepsStar) tp else mapOver(tp)
    }
  }

  object toDeBruijn extends TypeMap {
    private var paramStack: List[List[Symbol]] = Nil
    def mkDebruijnBinder(params: List[Symbol], restpe: Type) = {
      paramStack = params :: paramStack
      try {
        DeBruijnBinder(params map (_.name), params map (p => this(p.info)), this(restpe))
      } finally paramStack = paramStack.tail
    }
    def apply(tp: Type): Type = tp match {
      case PolyType(tparams, restpe) =>
        mkDebruijnBinder(tparams, restpe)
      case MethodType(params, restpe) =>
        mkDebruijnBinder(params, restpe)
      case TypeRef(NoPrefix, sym, args) =>
        val level = paramStack indexWhere (_ contains sym)
        if (level < 0) mapOver(tp)
        else DeBruijnIndex(level, paramStack(level) indexOf sym, args mapConserve this)
      case _ =>
        mapOver(tp)
    }
  }

  def fromDeBruijn(owner: Symbol) = new TypeMap {
    private var paramStack: List[List[Symbol]] = Nil
    def apply(tp: Type): Type = tp match {
      case DeBruijnBinder(pnames, ptypes, restpe) =>
        val isType = pnames.head.isTypeName
        val newParams = for (name <- pnames) yield
          if (isType) owner.newTypeParameter(name.toTypeName)
          else owner.newValueParameter(name.toTermName)
        paramStack = newParams :: paramStack
        try {
          (newParams, ptypes).zipped foreach ((p, t) => p setInfo this(t))
          val restpe1 = this(restpe)
          if (isType) PolyType(newParams, restpe1)
          else MethodType(newParams, restpe1)
        } finally paramStack = paramStack.tail
      case DeBruijnIndex(level, idx, args) =>
        TypeRef(NoPrefix, paramStack(level)(idx), args map this)
      case _ =>
        mapOver(tp)
    }
  }

// Hash consing --------------------------------------------------------------

  private val initialUniquesCapacity = 4096
  private var uniques: util.HashSet[Type] = _
  private var uniqueRunId = NoRunId

  protected def unique[T <: Type](tp: T): T = {
    incCounter(rawTypeCount)
    if (uniqueRunId != currentRunId) {
      uniques = util.HashSet[Type]("uniques", initialUniquesCapacity)
      uniqueRunId = currentRunId
    }
    (uniques findEntryOrUpdate tp).asInstanceOf[T]
  }

// Helper Classes ---------------------------------------------------------

  /** @PP: Unable to see why these apparently constant types should need vals
   *  in every TypeConstraint, I lifted them out.
   */
  private lazy val numericLoBound = IntClass.tpe
  private lazy val numericHiBound = intersectionType(List(ByteClass.tpe, CharClass.tpe), ScalaPackageClass)

  /** A class expressing upper and lower bounds constraints of type variables,
   * as well as their instantiations.
   */
  class TypeConstraint(lo0: List[Type], hi0: List[Type], numlo0: Type, numhi0: Type, avoidWidening0: Boolean = false) {
    def this(lo0: List[Type], hi0: List[Type]) = this(lo0, hi0, NoType, NoType)
    def this(bounds: TypeBounds) = this(List(bounds.lo), List(bounds.hi))
    def this() = this(List(), List())
    
    /*  Syncnote: Type constraints are assumed to be used from only one
     *  thread. They are not exposed in api.Types and are used only locally
     *  in operations that are exposed from types. Hence, no syncing of any
     *  variables should be ncessesary.
     */

    /** Guard these lists against AnyClass and NothingClass appearing,
     *  else loBounds.isEmpty will have different results for an empty
     *  constraint and one with Nothing as a lower bound.  [Actually
     *  guarding addLoBound/addHiBound somehow broke raw types so it
     *  only guards against being created with them.]
     */
    private var lobounds = lo0 filterNot (_.typeSymbolDirect eq NothingClass)
    private var hibounds = hi0 filterNot (_.typeSymbolDirect eq AnyClass)
    private var numlo = numlo0
    private var numhi = numhi0
    private var avoidWidening = avoidWidening0

    def loBounds: List[Type] = if (numlo == NoType) lobounds else numlo :: lobounds
    def hiBounds: List[Type] = if (numhi == NoType) hibounds else numhi :: hibounds
    def avoidWiden: Boolean = avoidWidening

    def addLoBound(tp: Type, isNumericBound: Boolean = false) {
      if (isNumericBound && isNumericValueType(tp)) {
        if (numlo == NoType || isNumericSubType(numlo, tp))
          numlo = tp
        else if (!isNumericSubType(tp, numlo))
          numlo = numericLoBound
      }
      else lobounds ::= tp
    }

    def checkWidening(tp: Type) {
      if(tp.isStable) avoidWidening = true
      else tp match {
        case HasTypeMember(_, _) => avoidWidening = true
        case _ =>
      }
    }

    def addHiBound(tp: Type, isNumericBound: Boolean = false) {
      checkWidening(tp)
      if (isNumericBound && isNumericValueType(tp)) {
        if (numhi == NoType || isNumericSubType(tp, numhi))
          numhi = tp
        else if (!isNumericSubType(numhi, tp))
          numhi = numericHiBound
      }
      else hibounds ::= tp
    }

    def isWithinBounds(tp: Type): Boolean =
      lobounds.forall(_ <:< tp) &&
      hibounds.forall(tp <:< _) &&
      (numlo == NoType || (numlo weak_<:< tp)) &&
      (numhi == NoType || (tp weak_<:< numhi))

    var inst: Type = NoType // @M reduce visibility?

    def instValid = (inst ne null) && (inst ne NoType)

    def cloneInternal = {
      val tc = new TypeConstraint(lobounds, hibounds, numlo, numhi, avoidWidening)
      tc.inst = inst
      tc
    }

    override def toString = {
      val boundsStr = (
        if (loBounds.isEmpty && hiBounds.isEmpty) "[]"
        else {
          val lostr = if (loBounds.isEmpty) "" else loBounds map (_.safeToString) mkString("_>:(", ", ", ")")
          val histr = if (hiBounds.isEmpty) "" else hiBounds map (_.safeToString) mkString("_<:(", ", ", ")")
          List(lostr, histr) filterNot (_ == "") mkString ("[", " | ", "]")
        }
      )
      if (inst eq NoType) boundsStr
      else boundsStr + " _= " + inst.safeToString
    }
  }

  trait AnnotationFilter extends TypeMap {
    def keepAnnotation(annot: AnnotationInfo): Boolean

    override def mapOver(annot: AnnotationInfo) =
      if (keepAnnotation(annot)) super.mapOver(annot)
      else UnmappableAnnotation
  }

  trait KeepOnlyTypeConstraints extends AnnotationFilter {
    // filter keeps only type constraint annotations
    def keepAnnotation(annot: AnnotationInfo) = annot matches TypeConstraintClass
  }

  trait VariantTypeMap extends TypeMap {
    private[this] var _variance = 1

    override def variance = _variance
    def variance_=(x: Int) = _variance = x
    
    override protected def noChangeToSymbols(origSyms: List[Symbol]) = {
      origSyms forall { sym =>
        val v = variance
        if (sym.isAliasType) variance = 0
        val result = this(sym.info)
        variance = v
        result eq sym.info
      }
    }

    override protected def mapOverArgs(args: List[Type], tparams: List[Symbol]): List[Type] =
      map2Conserve(args, tparams) { (arg, tparam) =>
        val v = variance
        if (tparam.isContravariant) variance = -variance
        else if (!tparam.isCovariant) variance = 0
        val arg1 = this(arg)
        variance = v
        arg1
      }

    /** Map this function over given type */
    override def mapOver(tp: Type): Type = tp match {
      case MethodType(params, result) =>
        variance = -variance
        val params1 = mapOver(params)
        variance = -variance
        val result1 = this(result)
        if ((params1 eq params) && (result1 eq result)) tp
        else copyMethodType(tp, params1, result1.substSym(params, params1))
      case PolyType(tparams, result) =>
        variance = -variance
        val tparams1 = mapOver(tparams)
        variance = -variance
        var result1 = this(result)
        if ((tparams1 eq tparams) && (result1 eq result)) tp
        else PolyType(tparams1, result1.substSym(tparams, tparams1))
      case TypeBounds(lo, hi) =>
        variance = -variance
        val lo1 = this(lo)
        variance = -variance
        val hi1 = this(hi)
        if ((lo1 eq lo) && (hi1 eq hi)) tp
        else TypeBounds(lo1, hi1)
      case tr @ TypeRef(pre, sym, args) =>
        val pre1 = this(pre)
        val args1 =
          if (args.isEmpty)
            args
          else if (variance == 0) // fast & safe path: don't need to look at typeparams
            args mapConserve this
          else {
            val tparams = sym.typeParams
            if (tparams.isEmpty) args
            else mapOverArgs(args, tparams)
          }
        if ((pre1 eq pre) && (args1 eq args)) tp
        else copyTypeRef(tp, pre1, tr.coevolveSym(pre1), args1)
      case _ =>
        super.mapOver(tp)
    }
  }

  /** A prototype for mapping a function over all possible types
   */
  abstract class TypeMap extends (Type => Type) {
    def apply(tp: Type): Type

    /** Mix in VariantTypeMap if you want variances to be significant.
     */
    def variance = 0

    /** Map this function over given type */
    def mapOver(tp: Type): Type = tp match {
      case tr @ TypeRef(pre, sym, args) =>
        val pre1 = this(pre)
        val args1 = args mapConserve this
        if ((pre1 eq pre) && (args1 eq args)) tp
        else copyTypeRef(tp, pre1, tr.coevolveSym(pre1), args1)
      case ThisType(_) => tp
      case SingleType(pre, sym) =>
        if (sym.isPackageClass) tp // short path
        else {
          val pre1 = this(pre)
          if (pre1 eq pre) tp
          else singleType(pre1, sym)
        }
      case MethodType(params, result) =>
        val params1 = mapOver(params)
        val result1 = this(result)
        if ((params1 eq params) && (result1 eq result)) tp
        else copyMethodType(tp, params1, result1.substSym(params, params1))
      case PolyType(tparams, result) =>
        val tparams1 = mapOver(tparams)
        var result1 = this(result)
        if ((tparams1 eq tparams) && (result1 eq result)) tp
        else PolyType(tparams1, result1.substSym(tparams, tparams1))
      case NullaryMethodType(result) =>
        val result1 = this(result)
        if (result1 eq result) tp
        else NullaryMethodType(result1)
      case ConstantType(_) => tp
      case SuperType(thistp, supertp) =>
        val thistp1 = this(thistp)
        val supertp1 = this(supertp)
        if ((thistp1 eq thistp) && (supertp1 eq supertp)) tp
        else SuperType(thistp1, supertp1)
      case TypeBounds(lo, hi) =>
        val lo1 = this(lo)
        val hi1 = this(hi)
        if ((lo1 eq lo) && (hi1 eq hi)) tp
        else TypeBounds(lo1, hi1)
      case BoundedWildcardType(bounds) =>
        val bounds1 = this(bounds)
        if (bounds1 eq bounds) tp
        else BoundedWildcardType(bounds1.asInstanceOf[TypeBounds])
      case rtp @ RefinedType(parents, decls) =>
        val parents1 = parents mapConserve this
        val decls1 = mapOver(decls)
        //if ((parents1 eq parents) && (decls1 eq decls)) tp
        //else refinementOfClass(tp.typeSymbol, parents1, decls1)
        copyRefinedType(rtp, parents1, decls1)
      case ExistentialType(tparams, result) =>
        val tparams1 = mapOver(tparams)
        var result1 = this(result)
        if ((tparams1 eq tparams) && (result1 eq result)) tp
        else newExistentialType(tparams1, result1.substSym(tparams, tparams1))
      case OverloadedType(pre, alts) =>
        val pre1 = if (pre.isInstanceOf[ClassInfoType]) pre else this(pre)
        if (pre1 eq pre) tp
        else OverloadedType(pre1, alts)
      case AntiPolyType(pre, args) =>
        val pre1 = this(pre)
        val args1 = args mapConserve (this)
        if ((pre1 eq pre) && (args1 eq args)) tp
        else AntiPolyType(pre1, args1)
      case tv@TypeVar(_, constr) =>
        if (constr.instValid) this(constr.inst)
        else tv.applyArgs(mapOverArgs(tv.typeArgs, tv.params))  //@M !args.isEmpty implies !typeParams.isEmpty
      case NotNullType(tp) =>
        val tp1 = this(tp)
        if (tp1 eq tp) tp
        else NotNullType(tp1)
      case AnnotatedType(annots, atp, selfsym) =>
        val annots1 = mapOverAnnotations(annots)
        val atp1 = this(atp)
        if ((annots1 eq annots) && (atp1 eq atp)) tp
        else if (annots1.isEmpty) atp1
        else AnnotatedType(annots1, atp1, selfsym)
      case DeBruijnIndex(shift, idx, args) =>
        val args1 = args mapConserve this
        if (args1 eq args) tp
        else DeBruijnIndex(shift, idx, args1)
/*
      case ErrorType => tp
      case WildcardType => tp
      case NoType => tp
      case NoPrefix => tp
*/
      case _ =>
        tp
        // throw new Error("mapOver inapplicable for " + tp);
    }

    protected def mapOverArgs(args: List[Type], tparams: List[Symbol]): List[Type] =
      args mapConserve this
    
    /** Called by mapOver to determine whether the original symbols can
     *  be returned, or whether they must be cloned.  Overridden in VariantTypeMap.
     */
    protected def noChangeToSymbols(origSyms: List[Symbol]) =
      origSyms forall (sym => sym.info eq this(sym.info))

    /** Map this function over given scope */
    def mapOver(scope: Scope): Scope = {
      val elems = scope.toList
      val elems1 = mapOver(elems)
      if (elems1 eq elems) scope
      else newScopeWith(elems1: _*)
    }
    
    /** Map this function over given list of symbols */
    def mapOver(origSyms: List[Symbol]): List[Symbol] = {
      // fast path in case nothing changes due to map
      if (noChangeToSymbols(origSyms)) origSyms
      // map is not the identity --> do cloning properly
      else cloneSymbolsAndModify(origSyms, TypeMap.this)
    }

    def mapOver(annot: AnnotationInfo): AnnotationInfo = {
      val AnnotationInfo(atp, args, assocs) = annot
      val atp1  = mapOver(atp)
      val args1 = mapOverAnnotArgs(args)
      // there is no need to rewrite assocs, as they are constants

      if ((args eq args1) && (atp eq atp1)) annot
      else if (args1.isEmpty && args.nonEmpty) UnmappableAnnotation  // some annotation arg was unmappable
      else AnnotationInfo(atp1, args1, assocs) setPos annot.pos
    }

    def mapOverAnnotations(annots: List[AnnotationInfo]): List[AnnotationInfo] = {
      val annots1 = annots mapConserve mapOver
      if (annots1 eq annots) annots
      else annots1 filterNot (_ eq UnmappableAnnotation)
    }

    /** Map over a set of annotation arguments.  If any
     *  of the arguments cannot be mapped, then return Nil.  */
    def mapOverAnnotArgs(args: List[Tree]): List[Tree] = {
      val args1 = args mapConserve mapOver
      if (args1 contains UnmappableTree) Nil
      else args1
    }

    def mapOver(tree: Tree): Tree =
      mapOver(tree, () => return UnmappableTree)

    /** Map a tree that is part of an annotation argument.
     *  If the tree cannot be mapped, then invoke giveup().
     *  The default is to transform the tree with
     *  TypeMapTransformer.
     */
    def mapOver(tree: Tree, giveup: ()=>Nothing): Tree =
      (new TypeMapTransformer).transform(tree)

    /** This transformer leaves the tree alone except to remap
     *  its types. */
    class TypeMapTransformer extends Transformer {
      override def transform(tree: Tree) = {
        val tree1 = super.transform(tree)
        val tpe1 = TypeMap.this(tree1.tpe)
        if ((tree eq tree1) && (tree.tpe eq tpe1))
          tree
        else
          tree1.shallowDuplicate.setType(tpe1)
      }
    }
  }

  abstract class TypeTraverser extends TypeMap {
    def traverse(tp: Type): Unit
    def apply(tp: Type): Type = { traverse(tp); tp }
  }
  
  abstract class TypeTraverserWithResult[T] extends TypeTraverser {
    def result: T
    def clear(): Unit
  }

  abstract class TypeCollector[T](initial: T) extends TypeTraverser {
    var result: T = _
    def collect(tp: Type) = {
      result = initial
      traverse(tp)
      result
    }
  }

  /** A collector that tests for existential types appearing at given variance in a type
   *  @PP: Commenting out due to not being used anywhere.
   */
  // class ContainsVariantExistentialCollector(v: Int) extends TypeCollector(false) with VariantTypeMap {
  //   variance = v
  // 
  //   def traverse(tp: Type) = tp match {
  //     case ExistentialType(_, _) if (variance == v) => result = true
  //     case _ => mapOver(tp)
  //   }
  // }
  // 
  // val containsCovariantExistentialCollector = new ContainsVariantExistentialCollector(1)
  // val containsContravariantExistentialCollector = new ContainsVariantExistentialCollector(-1)

  def typeParamsToExistentials(clazz: Symbol, tparams: List[Symbol]): List[Symbol] = {
    val eparams = mapWithIndex(tparams)((tparam, i) =>
      clazz.newExistential(newTypeName("?"+i), clazz.pos) setInfo tparam.info.bounds)

    eparams map (_ substInfo (tparams, eparams))
  }

  //  note: it's important to write the two tests in this order,
  //  as only typeParams forces the classfile to be read. See #400
  private def isRawIfWithoutArgs(sym: Symbol) =
    sym.isClass && sym.typeParams.nonEmpty && sym.isJavaDefined

  def isRaw(sym: Symbol, args: List[Type]) =
    !phase.erasedTypes && isRawIfWithoutArgs(sym) && args.isEmpty

  /** Is type tp a ''raw type''? */
  def isRawType(tp: Type) = tp match {
    case TypeRef(_, sym, args) => isRaw(sym, args)
    case _ => false
  }

  /** The raw to existential map converts a ''raw type'' to an existential type.
   *  It is necessary because we might have read a raw type of a
   *  parameterized Java class from a class file. At the time we read the type
   *  the corresponding class file might still not be read, so we do not
   *  know what the type parameters of the type are. Therefore
   *  the conversion of raw types to existential types might not have taken place
   *  in ClassFileparser.sigToType (where it is usually done).
   */
  def rawToExistential = new TypeMap {
    private var expanded = immutable.Set[Symbol]()
    private var generated = immutable.Set[Type]()
    def apply(tp: Type): Type = tp match {
      case TypeRef(pre, sym, List()) if isRawIfWithoutArgs(sym) =>
        if (expanded contains sym) AnyRefClass.tpe
        else try {
          expanded += sym
          val eparams = mapOver(typeParamsToExistentials(sym, sym.typeParams))
          existentialAbstraction(eparams, typeRef(apply(pre), sym, eparams map (_.tpe)))
        } finally {
          expanded -= sym
        }
      case ExistentialType(_, _) if !(generated contains tp) => // to avoid infinite expansions. todo: not sure whether this is needed
        val result = mapOver(tp)
        generated += result
        result
      case _ =>
        mapOver(tp)
    }
  }
  
  /** Used by existentialAbstraction.
   */
  class ExistentialExtrapolation(tparams: List[Symbol]) extends VariantTypeMap {
    private val occurCount = mutable.HashMap[Symbol, Int]()
    private def countOccs(tp: Type) = {
      tp foreach {
        case TypeRef(_, sym, _) =>
          if (tparams contains sym)
            occurCount(sym) += 1
        case _ => ()
      }
    }
    def extrapolate(tpe: Type): Type = {
      tparams foreach (t => occurCount(t) = 0)
      countOccs(tpe)
      for (tparam <- tparams)
        countOccs(tparam.info)
      
      apply(tpe)
    }
    
    def apply(tp: Type): Type = {
      val tp1 = mapOver(tp)
      if (variance == 0) tp1
      else tp1 match {
        case TypeRef(pre, sym, args) if tparams contains sym =>
          val repl = if (variance == 1) dropSingletonType(tp1.bounds.hi) else tp1.bounds.lo
          //println("eliminate "+sym+"/"+repl+"/"+occurCount(sym)+"/"+(tparams exists (repl.contains)))//DEBUG
          if (!repl.typeSymbol.isBottomClass && occurCount(sym) == 1 && !(tparams exists (repl.contains)))
            repl
          else tp1
        case _ =>
          tp1
      }
    }
    override def mapOver(tp: Type): Type = tp match {
      case SingleType(pre, sym) =>
        if (sym.isPackageClass) tp // short path
        else {
          val pre1 = this(pre)
          if ((pre1 eq pre) || !pre1.isStable) tp
          else singleType(pre1, sym)
        }
      case _ => super.mapOver(tp)
    }

    // Do not discard the types of existential ident's. The
    // symbol of the Ident itself cannot be listed in the
    // existential's parameters, so the resulting existential
    // type would be ill-formed.
    override def mapOver(tree: Tree) = tree match {
      case Ident(_) if tree.tpe.isStable => tree
      case _                             => super.mapOver(tree)
    }
  }

  def singletonBounds(hi: Type) = TypeBounds.upper(intersectionType(List(hi, SingletonClass.tpe)))

  /** A map to compute the asSeenFrom method  */
  class AsSeenFromMap(pre: Type, clazz: Symbol) extends TypeMap with KeepOnlyTypeConstraints {
    var capturedSkolems: List[Symbol] = List()
    var capturedParams: List[Symbol] = List()
    var capturedPre = emptySymMap

    override def mapOver(tree: Tree, giveup: ()=>Nothing): Tree = {
      object annotationArgRewriter extends TypeMapTransformer {
        /** Rewrite `This` trees in annotation argument trees */
        def rewriteThis(tree: Tree): Tree =
          tree match {
            case This(_)
            if (tree.symbol isNonBottomSubClass clazz) &&
               (pre.widen.typeSymbol isNonBottomSubClass tree.symbol) =>
              if (pre.isStable) { // XXX why is this in this method? pull it out and guard the call `annotationArgRewriter.transform(tree)`?
                val termSym = (
                  pre.typeSymbol.owner.newValue(pre.typeSymbol.name.toTermName, pre.typeSymbol.pos) // what symbol should really be used?
                    setInfo pre
                )
                gen.mkAttributedQualifier(pre, termSym)
              } else
                giveup()

            case tree => tree
          }

        override def transform(tree: Tree): Tree = {
          val tree1 = rewriteThis(super.transform(tree))
          tree1
        }
      }

      annotationArgRewriter.transform(tree)
    }

    def stabilize(pre: Type, clazz: Symbol): Type =
      capturedPre.getOrElse(clazz, {
          val qvar = clazz freshExistential ".type" setInfo singletonBounds(pre)
          capturedPre += (clazz -> qvar)
          capturedParams = qvar :: capturedParams
          qvar
      }).tpe

    /** Return `pre.baseType(clazz)`, or if that's `NoType` and `clazz` is a refinement, `pre` itself.
     *  See bug397.scala for an example where the second alternative is needed.
     *  The problem is that when forming the base type sequence of an abstract type,
     *  any refinements in the base type list might be regenerated, and thus acquire
     *  new class symbols. However, since refinements always have non-interesting prefixes
     *  it looks OK to me to just take the prefix directly. */
    def base(pre: Type, clazz: Symbol) = {
      val b = pre.baseType(clazz)
      if (b == NoType && clazz.isRefinementClass) pre
      else b
    }

    def apply(tp: Type): Type =
      if ((pre eq NoType) || (pre eq NoPrefix) || !clazz.isClass) tp
      else tp match {
        case ThisType(sym) =>
          def toPrefix(pre: Type, clazz: Symbol): Type =
            if ((pre eq NoType) || (pre eq NoPrefix) || !clazz.isClass) tp
            else if ((sym isNonBottomSubClass clazz) &&
                     (pre.widen.typeSymbol isNonBottomSubClass sym)) {
              val pre1 = pre match {
                case SuperType(thistp, _) => thistp
                case _ => pre
              }
              if (!(pre1.isStable ||
                    pre1.typeSymbol.isPackageClass ||
                    pre1.typeSymbol.isModuleClass && pre1.typeSymbol.isStatic)) {
                stabilize(pre1, sym)
              } else {
                pre1
              }
            } else {
              toPrefix(base(pre, clazz).prefix, clazz.owner)
            }
          toPrefix(pre, clazz)
        case SingleType(pre, sym) =>
          if (sym.isPackageClass) tp // short path
          else {
            val pre1 = this(pre)
            if (pre1 eq pre) tp
            else if (pre1.isStable) singleType(pre1, sym)
            else pre1.memberType(sym).resultType //todo: this should be rolled into existential abstraction
          }
        // AM: Martin, is this description accurate?
        // walk the owner chain of `clazz` (the original argument to asSeenFrom) until we find the type param's owner (while rewriting pre as we crawl up the owner chain)
        // once we're at the owner, extract the information that pre encodes about the type param,
        // by minimally subsuming pre to the type instance of the class that owns the type param,
        // the type we're looking for is the type instance's type argument at the position corresponding to the type parameter
        // optimisation: skip this type parameter if it's not owned by a class, as those params are not influenced by the prefix through which they are seen
        // (concretely: type params of anonymous type functions, which currently can only arise from normalising type aliases, are owned by the type alias of which they are the eta-expansion)
        // (skolems also aren't affected: they are ruled out by the isTypeParameter check)
        case TypeRef(prefix, sym, args) if (sym.isTypeParameter && sym.owner.isClass) =>
          def toInstance(pre: Type, clazz: Symbol): Type =
            if ((pre eq NoType) || (pre eq NoPrefix) || !clazz.isClass) mapOver(tp)
            //@M! see test pos/tcpoly_return_overriding.scala why mapOver is necessary
            else {
              def throwError = abort("" + tp + sym.locationString + " cannot be instantiated from " + pre.widen)

              val symclazz = sym.owner
              if (symclazz == clazz && !pre.isInstanceOf[TypeVar] && (pre.widen.typeSymbol isNonBottomSubClass symclazz)) {
                // have to deconst because it may be a Class[T].
                pre.baseType(symclazz).deconst match {
                  case TypeRef(_, basesym, baseargs) =>

                   def instParam(ps: List[Symbol], as: List[Type]): Type =
                      if (ps.isEmpty) {
                        if (forInteractive) {
                          val saved = settings.uniqid.value
                          try {
                            settings.uniqid.value = true
                            println("*** stale type parameter: " + tp + sym.locationString + " cannot be instantiated from " + pre.widen)
                            println("*** confused with params: " + sym + " in " + sym.owner + " not in " + ps + " of " + basesym)
                            println("*** stacktrace = ")
                            new Error().printStackTrace()
                          } finally settings.uniqid.value = saved
                          instParamRelaxed(basesym.typeParams, baseargs)
                        } else throwError
                      } else if (sym eq ps.head)
                        // @M! don't just replace the whole thing, might be followed by type application
                        appliedType(as.head, args mapConserve (this)) // @M: was as.head
                      else instParam(ps.tail, as.tail)

                    /** Relaxed version of instParams which matches on names not symbols.
                     *  This is a last fallback in interactive mode because races in calls
                     *  from the IDE to the compiler may in rare cases lead to symbols referring
                     *  to type parameters that are no longer current.
                     */
                    def instParamRelaxed(ps: List[Symbol], as: List[Type]): Type =
                      if (ps.isEmpty) throwError
                      else if (sym.name == ps.head.name)
                        // @M! don't just replace the whole thing, might be followed by type application
                        appliedType(as.head, args mapConserve (this)) // @M: was as.head
                      else instParamRelaxed(ps.tail, as.tail)

                    //Console.println("instantiating " + sym + " from " + basesym + " with " + basesym.typeParams + " and " + baseargs+", pre = "+pre+", symclazz = "+symclazz);//DEBUG
                    if (sameLength(basesym.typeParams, baseargs))
                      instParam(basesym.typeParams, baseargs)
                    else
                      if (symclazz.tpe.parents.exists(_.isErroneous))
                        ErrorType // don't be to overzealous with throwing exceptions, see #2641
                      else
                        throw new Error(
                          "something is wrong (wrong class file?): "+basesym+
                          " with type parameters "+
                          basesym.typeParams.map(_.name).mkString("[",",","]")+
                          " gets applied to arguments "+baseargs.mkString("[",",","]")+", phase = "+phase)
                  case ExistentialType(tparams, qtpe) =>
                    capturedSkolems = capturedSkolems union tparams
                    toInstance(qtpe, clazz)
                  case t =>
                    throwError
                }
              } else toInstance(base(pre, clazz).prefix, clazz.owner)
            }
          toInstance(pre, clazz)
        case _ =>
          mapOver(tp)
      }
  }

  /** A base class to compute all substitutions */
  abstract class SubstMap[T](from: List[Symbol], to: List[T]) extends TypeMap {
    assert(sameLength(from, to), "Unsound substitution from "+ from +" to "+ to)

    /** Are `sym` and `sym1` the same? Can be tuned by subclasses. */
    protected def matches(sym: Symbol, sym1: Symbol): Boolean = sym eq sym1

    /** Map target to type, can be tuned by subclasses */
    protected def toType(fromtp: Type, tp: T): Type

    protected def renameBoundSyms(tp: Type): Type = tp match {
      case MethodType(ps, restp) =>
        createFromClonedSymbols(ps, restp)((ps1, tp1) => copyMethodType(tp, ps1, renameBoundSyms(tp1)))
      case PolyType(bs, restp) =>
        createFromClonedSymbols(bs, restp)((ps1, tp1) => PolyType(ps1, renameBoundSyms(tp1)))
      case ExistentialType(bs, restp) =>
        createFromClonedSymbols(bs, restp)(newExistentialType)
      case _ =>
        tp
    }

    def apply(tp0: Type): Type = if (from.isEmpty) tp0 else {
      @tailrec def subst(tp: Type, sym: Symbol, from: List[Symbol], to: List[T]): Type =
        if (from.isEmpty) tp
        // else if (to.isEmpty) error("Unexpected substitution on '%s': from = %s but to == Nil".format(tp, from))
        else if (matches(from.head, sym)) toType(tp, to.head)
        else subst(tp, sym, from.tail, to.tail)

      val boundSyms = tp0.boundSyms
      val tp1 = if (boundSyms exists from.contains) renameBoundSyms(tp0) else tp0
      val tp = mapOver(tp1)

      tp match {
        // @M
        // 1) arguments must also be substituted (even when the "head" of the
        // applied type has already been substituted)
        // example: (subst RBound[RT] from [type RT,type RBound] to
        // [type RT&,type RBound&]) = RBound&[RT&]
        // 2) avoid loops (which occur because alpha-conversion is
        // not performed properly imo)
        // e.g. if in class Iterable[a] there is a new Iterable[(a,b)],
        // we must replace the a in Iterable[a] by (a,b)
        // (must not recurse --> loops)
        // 3) replacing m by List in m[Int] should yield List[Int], not just List
        case TypeRef(NoPrefix, sym, args) =>
          appliedType(subst(tp, sym, from, to), args) // if args.isEmpty, appliedType is the identity
        case SingleType(NoPrefix, sym) =>
          subst(tp, sym, from, to)
        case _ =>
          tp
      }
    }
  }

  /** A map to implement the `substSym` method. */
  class SubstSymMap(from: List[Symbol], to: List[Symbol]) extends SubstMap(from, to) {
    protected def toType(fromtp: Type, sym: Symbol) = fromtp match {
      case TypeRef(pre, _, args) => copyTypeRef(fromtp, pre, sym, args)
      case SingleType(pre, _) => singleType(pre, sym)
    }
    override def apply(tp: Type): Type = if (from.isEmpty) tp else {
      @tailrec def subst(sym: Symbol, from: List[Symbol], to: List[Symbol]): Symbol =
        if (from.isEmpty) sym
        // else if (to.isEmpty) error("Unexpected substitution on '%s': from = %s but to == Nil".format(sym, from))
        else if (matches(from.head, sym)) to.head
        else subst(sym, from.tail, to.tail)
      tp match {
        case TypeRef(pre, sym, args) if pre ne NoPrefix =>
          val newSym = subst(sym, from, to)
          // assert(newSym.typeParams.length == sym.typeParams.length, "typars mismatch in SubstSymMap: "+(sym, sym.typeParams, newSym, newSym.typeParams))
          mapOver(copyTypeRef(tp, pre, newSym, args)) // mapOver takes care of subst'ing in args
        case SingleType(pre, sym) if pre ne NoPrefix =>
          mapOver(singleType(pre, subst(sym, from, to)))
        case _ =>
          super.apply(tp)
      }
    }

    override def mapOver(tree: Tree, giveup: ()=>Nothing): Tree = {
      object trans extends TypeMapTransformer {

        def termMapsTo(sym: Symbol) = from indexOf sym match {
          case -1   => None
          case idx  => Some(to(idx))
        }

        override def transform(tree: Tree) =
          tree match {
            case tree@Ident(_) =>
              termMapsTo(tree.symbol) match {
                case Some(tosym) =>
                  if (tosym.info.bounds.hi.typeSymbol isSubClass SingletonClass) {
                    Ident(tosym.existentialToString)
                      .setSymbol(tosym)
                      .setPos(tosym.pos)
                      .setType(dropSingletonType(tosym.info.bounds.hi))
                  } else {
                    giveup()
                  }
                case none => super.transform(tree)
              }
            case tree => super.transform(tree)
          }
      }
      trans.transform(tree)
    }
  }

  /** A map to implement the `subst` method. */
  class SubstTypeMap(from: List[Symbol], to: List[Type])
  extends SubstMap(from, to) {
    protected def toType(fromtp: Type, tp: Type) = tp

    override def mapOver(tree: Tree, giveup: () => Nothing): Tree = {
      object trans extends TypeMapTransformer {
        override def transform(tree: Tree) = tree match {
          case Ident(name) =>
            from indexOf tree.symbol match {
              case -1   => super.transform(tree)
              case idx  =>
                val totpe = to(idx)
                if (totpe.isStable) tree.duplicate setType totpe
                else giveup()
            }
          case _ =>
            super.transform(tree)
        }
      }
      trans.transform(tree)
    }
  }

  /** A map to implement the `substThis` method. */
  class SubstThisMap(from: Symbol, to: Type) extends TypeMap {
    def apply(tp: Type): Type = tp match {
      case ThisType(sym) if (sym == from) => to
      case _ => mapOver(tp)
    }
  }
  class SubstThisAndSymMap(fromThis: Symbol, toThis: Type, fromSyms: List[Symbol], toSyms: List[Symbol])
  extends SubstSymMap(fromSyms, toSyms) {
    override def apply(tp: Type): Type = tp match {
      case ThisType(sym) if sym == fromThis => apply(toThis)
      case _                                => super.apply(tp)
    }
  }

  class SubstWildcardMap(from: List[Symbol]) extends TypeMap {
    def apply(tp: Type): Type = try {
      tp match {
        case TypeRef(_, sym, _) if from contains sym =>
          BoundedWildcardType(sym.info.bounds)
        case _ =>
          mapOver(tp)
      }
    } catch {
      case ex: MalformedType =>
        WildcardType
    }
  }

// dependent method types
  object IsDependentCollector extends TypeCollector(false) {
    def traverse(tp: Type) {
      if(tp isImmediatelyDependent) result = true
      else if (!result) mapOver(tp)
    }
  }

  object ApproximateDependentMap extends TypeMap {
    def apply(tp: Type): Type =
      if(tp isImmediatelyDependent) WildcardType
      else mapOver(tp)
  }

  class InstantiateDependentMap(params: List[Symbol], actuals: List[Type]) extends TypeMap with KeepOnlyTypeConstraints {
    private val actualsIndexed = actuals.toIndexedSeq

    object ParamWithActual {
      def unapply(sym: Symbol): Option[Type] = {
        val pid = params indexOf sym
        if(pid != -1) Some(actualsIndexed(pid)) else None
      }
    }

    def apply(tp: Type): Type =
      mapOver(tp) match {
        case SingleType(NoPrefix, ParamWithActual(arg)) if arg.isStable => arg // unsound to replace args by unstable actual #3873
        // (soundly) expand type alias selections on implicit arguments, see depmet_implicit_oopsla* test cases -- typically, `param.isImplicit`
        case tp1@TypeRef(SingleType(NoPrefix, ParamWithActual(arg)), sym, targs) =>
          val res = typeRef(arg, sym, targs)
          if(res.typeSymbolDirect isAliasType) res.dealias
          else tp1
        case tp1 => tp1 // don't return the original `tp`, which may be different from `tp1`, due to dropping annotations
      }

    def existentialsNeeded: List[Symbol] = existSyms.filter(_ ne null).toList

    private val existSyms: Array[Symbol] = new Array(actualsIndexed.size)
    private def haveExistential(i: Int) = {assert((i >= 0) && (i <= actualsIndexed.size)); existSyms(i) ne null}

    /* Return the type symbol for referencing a parameter inside the existential quantifier.
     * (Only needed if the actual is unstable.)
     */
    def existSymFor(actualIdx: Int) =
      if (haveExistential(actualIdx)) existSyms(actualIdx)
      else {
        val oldSym = params(actualIdx)
        val symowner = oldSym.owner
        val bound = singletonBounds(actualsIndexed(actualIdx))

        val sym = symowner.newExistential(newTypeName(oldSym.name + ".type"), oldSym.pos)
        sym.setInfo(bound)
        sym.setFlag(oldSym.flags)

        existSyms(actualIdx) = sym
        sym
      }

    //AM propagate more info to annotations -- this seems a bit ad-hoc... (based on code by spoon)
    override def mapOver(arg: Tree, giveup: ()=>Nothing): Tree = {
      object treeTrans extends Transformer {
        override def transform(tree: Tree): Tree = {
          tree match {
            case RefParamAt(pid) =>
              // TODO: this should be simplified; in the stable case, one can probably
              // just use an Ident to the tree.symbol. Why an existential in the non-stable case?
              val actual = actualsIndexed(pid)
              if (actual.isStable && actual.typeSymbol != NothingClass) {
                gen.mkAttributedQualifier(actualsIndexed(pid), tree.symbol)
              } else {
                val sym = existSymFor(pid)
                (Ident(sym.name)
                 copyAttrs tree
                 setType typeRef(NoPrefix, sym, Nil))
              }
            case _ => super.transform(tree)
          }
        }
        object RefParamAt {
          def unapply(tree: Tree): Option[Int] = tree match {
            case Ident(_) => Some(params indexOf tree.symbol) filterNot (_ == -1)
            case _        => None
          }
        }
      }

      treeTrans.transform(arg)
    }
  }


  object StripAnnotationsMap extends TypeMap {
    def apply(tp: Type): Type = tp match {
      case AnnotatedType(_, atp, _) =>
        mapOver(atp)
      case tp =>
        mapOver(tp)
    }
  }

  /** A map to convert every occurrence of a wildcard type to a fresh
   *  type variable */
  object wildcardToTypeVarMap extends TypeMap {
    def apply(tp: Type): Type = tp match {
      case WildcardType =>
        TypeVar(tp, new TypeConstraint)
      case BoundedWildcardType(bounds) =>
        TypeVar(tp, new TypeConstraint(bounds))
      case _ =>
        mapOver(tp)
    }
  }

  /** A map to convert every occurrence of a type variable to a wildcard type. */
  object typeVarToOriginMap extends TypeMap {
    def apply(tp: Type): Type = tp match {
      case TypeVar(origin, _) => origin
      case _ => mapOver(tp)
    }
  }

  /** A map to implement the `contains` method. */
  class ContainsCollector(sym: Symbol) extends TypeCollector(false) {
    def traverse(tp: Type) {
      if (!result) {
        tp.normalize match {
          case TypeRef(_, sym1, _) if (sym == sym1) => result = true
          case SingleType(_, sym1) if (sym == sym1) => result = true
          case _ => mapOver(tp)
        }
      }
    }

    override def mapOver(arg: Tree) = {
      for (t <- arg) {
        traverse(t.tpe)
        if (t.symbol == sym)
          result = true
      }
      arg
    }
  }

  /** A map to implement the `contains` method. */
  class ContainsTypeCollector(t: Type) extends TypeCollector(false) {
    def traverse(tp: Type) {
      if (!result) {
        if (tp eq t) result = true
        else mapOver(tp)
      }
    }
    override def mapOver(arg: Tree) = {
      for (t <- arg)
        traverse(t.tpe)

      arg
    }
  }

  /** A map to implement the `filter` method. */
  class FilterTypeCollector(p: Type => Boolean) extends TypeCollector[List[Type]](Nil) {
    def withFilter(q: Type => Boolean) = new FilterTypeCollector(tp => p(tp) && q(tp))

    override def collect(tp: Type) = super.collect(tp).reverse

    def traverse(tp: Type) {
      if (p(tp)) result ::= tp
      mapOver(tp)
    }
  }

  class ForEachTypeTraverser(f: Type => Unit) extends TypeTraverser {
    def traverse(tp: Type) {
      f(tp)
      mapOver(tp)
    }
  }

  /** A map to implement the `filter` method. */
  class FindTypeCollector(p: Type => Boolean) extends TypeCollector[Option[Type]](None) {
    def traverse(tp: Type) {
      if (result.isEmpty) {
        if (p(tp)) result = Some(tp)
        mapOver(tp)
      }
    }
  }

  /** A map to implement the `contains` method. */
  object ErroneousCollector extends TypeCollector(false) {
    def traverse(tp: Type) {
      if (!result) {
        result = tp.isError
        mapOver(tp)
      }
    }
  }

  /** The most deeply nested owner that contains all the symbols
   *  of thistype or prefixless typerefs/singletype occurrences in given type.
   */
  private def commonOwner(t: Type): Symbol = commonOwner(t :: Nil)

  /** The most deeply nested owner that contains all the symbols
   *  of thistype or prefixless typerefs/singletype occurrences in given list
   *  of types.
   */
  private def commonOwner(tps: List[Type]): Symbol = {
    if (tps.isEmpty) NoSymbol
    else {
      commonOwnerMap.clear()
      tps foreach (commonOwnerMap traverse _)
      val result = if (commonOwnerMap.result ne null) commonOwnerMap.result else NoSymbol
      debuglog(tps.mkString("commonOwner(", ", ", ") == " + result))
      result
    }
  }
  
  protected def commonOwnerMap: CommonOwnerMap = commonOwnerMapObj
  
  protected class CommonOwnerMap extends TypeTraverserWithResult[Symbol] {
    var result: Symbol = _
    
    def clear() { result = null }

    private def register(sym: Symbol) {
      // First considered type is the trivial result.
      if ((result eq null) || (sym eq NoSymbol))
        result = sym
      else
        while ((result ne NoSymbol) && (result ne sym) && !(sym isNestedIn result))
          result = result.owner
    }
    def traverse(tp: Type) = tp.normalize match {
      case ThisType(sym)                => register(sym)
      case TypeRef(NoPrefix, sym, args) => register(sym.owner) ; args foreach traverse
      case SingleType(NoPrefix, sym)    => register(sym.owner)
      case _                            => mapOver(tp)
    }
  }
  
  private lazy val commonOwnerMapObj = new CommonOwnerMap

  class MissingAliasControl extends ControlThrowable
  val missingAliasException = new MissingAliasControl
  class MissingTypeControl extends ControlThrowable

  object adaptToNewRunMap extends TypeMap {
        
    private def adaptToNewRun(pre: Type, sym: Symbol): Symbol = {
      if (phase.flatClasses) {
        sym
      } else if (sym == definitions.RootClass) {
        definitions.RootClass
      } else if (sym == definitions.RootPackage) {
        definitions.RootPackage
      } else if (sym.isModuleClass) {
        val sourceModule1 = adaptToNewRun(pre, sym.sourceModule)
        var result = sourceModule1.moduleClass
        if (result == NoSymbol) result = sourceModule1.initialize.moduleClass
        if (result != NoSymbol) result
        else {
          val msg = "Cannot adapt module class; sym = %s, sourceModule = %s, sourceModule.moduleClass = %s => sourceModule1 = %s, sourceModule1.moduleClass = %s"
          debuglog(msg.format(sym, sym.sourceModule, sym.sourceModule.moduleClass, sourceModule1, sourceModule1.moduleClass))
          sym
        }
      } else if ((pre eq NoPrefix) || (pre eq NoType) || sym.isPackageClass) {
        sym
      } else {
        var rebind0 = pre.findMember(sym.name, BRIDGE, 0, true)
        if (rebind0 == NoSymbol) {
          if (sym.isAliasType) throw missingAliasException
          if (settings.debug.value) println(pre+"."+sym+" does no longer exist, phase = "+phase)
          throw new MissingTypeControl // For build manager and presentation compiler purposes
          //assert(false, pre+"."+sym+" does no longer exist, phase = "+phase)
        }
        /** The two symbols have the same fully qualified name */
        def corresponds(sym1: Symbol, sym2: Symbol): Boolean =
          sym1.name == sym2.name && (sym1.isPackageClass || corresponds(sym1.owner, sym2.owner))
        if (!corresponds(sym.owner, rebind0.owner)) {
          debuglog("ADAPT1 pre = "+pre+", sym = "+sym.fullLocationString+", rebind = "+rebind0.fullLocationString)
          val bcs = pre.baseClasses.dropWhile(bc => !corresponds(bc, sym.owner));
          if (bcs.isEmpty)
            assert(pre.typeSymbol.isRefinementClass, pre) // if pre is a refinementclass it might be a structural type => OK to leave it in.
          else
            rebind0 = pre.baseType(bcs.head).member(sym.name)
          debuglog(
            "ADAPT2 pre = " + pre +
            ", bcs.head = " + bcs.head +
            ", sym = " + sym.fullLocationString +
            ", rebind = " + rebind0.fullLocationString
          )
        }
        val rebind = rebind0.suchThat(sym => sym.isType || sym.isStable)
        if (rebind == NoSymbol) {
          debuglog("" + phase + " " +phase.flatClasses+sym.owner+sym.name+" "+sym.isType)
          throw new MalformedType(pre, sym.nameString)
        }
        rebind
      }
    }
    def apply(tp: Type): Type = tp match {
      case ThisType(sym) =>
        try {
          val sym1 = adaptToNewRun(sym.owner.thisType, sym)
          if (sym1 == sym) tp else ThisType(sym1)
        } catch {
        	case ex: MissingTypeControl =>
            tp
        }
      case SingleType(pre, sym) =>
        if (sym.isPackage) tp
        else {
          val pre1 = this(pre)
          val sym1 = adaptToNewRun(pre1, sym)
          if ((pre1 eq pre) && (sym1 eq sym)) tp
          else singleType(pre1, sym1)
        }
      case TypeRef(pre, sym, args) =>
        if (sym.isPackageClass) tp
        else {
          val pre1 = this(pre)
          val args1 = args mapConserve (this)
          try {
            val sym1 = adaptToNewRun(pre1, sym)
            if ((pre1 eq pre) && (sym1 eq sym) && (args1 eq args)/* && sym.isExternal*/) {
              tp
            } else if (sym1 == NoSymbol) {
              if (settings.debug.value) println("adapt fail: "+pre+" "+pre1+" "+sym)
              tp
            } else {
              copyTypeRef(tp, pre1, sym1, args1)
            }
          } catch {
            case ex: MissingAliasControl =>
              apply(tp.dealias)
            case _: MissingTypeControl =>
              tp
          }
        }
      case MethodType(params, restp) =>
        val restp1 = this(restp)
        if (restp1 eq restp) tp
        else copyMethodType(tp, params, restp1)
      case NullaryMethodType(restp) =>
        val restp1 = this(restp)
        if (restp1 eq restp) tp
        else NullaryMethodType(restp1)
      case PolyType(tparams, restp) =>
        val restp1 = this(restp)
        if (restp1 eq restp) tp
        else PolyType(tparams, restp1)

      // Lukas: we need to check (together) whether we should also include parameter types
      // of PolyType and MethodType in adaptToNewRun

      case ClassInfoType(parents, decls, clazz) =>
        if (clazz.isPackageClass) tp
        else {
          val parents1 = parents mapConserve (this)
          if (parents1 eq parents) tp
          else ClassInfoType(parents1, decls, clazz)
        }
      case RefinedType(parents, decls) =>
        val parents1 = parents mapConserve (this)
        if (parents1 eq parents) tp
        else refinedType(parents1, tp.typeSymbol.owner, decls, tp.typeSymbol.owner.pos)
      case SuperType(_, _) => mapOver(tp)
      case TypeBounds(_, _) => mapOver(tp)
      case TypeVar(_, _) => mapOver(tp)
      case AnnotatedType(_,_,_) => mapOver(tp)
      case NotNullType(_) => mapOver(tp)
      case ExistentialType(_, _) => mapOver(tp)
      case _ => tp
    }
  }

  class SubTypePair(val tp1: Type, val tp2: Type) {
    override def hashCode = tp1.hashCode * 41 + tp2.hashCode
    override def equals(other: Any) = other match {
      case stp: SubTypePair =>
        (tp1 =:= stp.tp1) && (tp2 =:= stp.tp2)
      case _ =>
        false
    }
    override def toString = tp1+" <:<? "+tp2
  }

// Helper Methods  -------------------------------------------------------------

  final val LubGlbMargin = 0

  /** The maximum allowable depth of lubs or glbs over types `ts`.
    * This is the maximum depth of all types in the base type sequences
    * of each of the types `ts`, plus LubGlbMargin.
    */
  def lubDepth(ts: List[Type]) = {
    var d = 0
    for (tp <- ts) d = math.max(d, tp.baseTypeSeqDepth)
    d + LubGlbMargin
  }

  /** Is intersection of given types populated? That is,
   *  for all types tp1, tp2 in intersection
   *    for all common base classes bc of tp1 and tp2
   *      let bt1, bt2 be the base types of tp1, tp2 relative to class bc
   *      Then:
   *        bt1 and bt2 have the same prefix, and
   *        any corresponding non-variant type arguments of bt1 and bt2 are the same
   */
  def isPopulated(tp1: Type, tp2: Type): Boolean = {
    def isConsistent(tp1: Type, tp2: Type): Boolean = (tp1, tp2) match {
      case (TypeRef(pre1, sym1, args1), TypeRef(pre2, sym2, args2)) =>
        assert(sym1 == sym2)
        pre1 =:= pre2 &&
        forall3(args1, args2, sym1.typeParams) { (arg1, arg2, tparam) => 
            //if (tparam.variance == 0 && !(arg1 =:= arg2)) Console.println("inconsistent: "+arg1+"!="+arg2)//DEBUG
          if (tparam.variance == 0) arg1 =:= arg2
          else if (arg1.isInstanceOf[TypeVar])
            // if left-hand argument is a typevar, make it compatible with variance
            // this is for more precise pattern matching
            // todo: work this in the spec of this method
            // also: think what happens if there are embedded typevars?
            if (tparam.variance < 0) arg1 <:< arg2 else arg2 <:< arg1
          else true
        }
      case (et: ExistentialType, _) =>
        et.withTypeVars(isConsistent(_, tp2))
      case (_, et: ExistentialType) =>
        et.withTypeVars(isConsistent(tp1, _))
    }

    def check(tp1: Type, tp2: Type) =
      if (tp1.typeSymbol.isClass && tp1.typeSymbol.hasFlag(FINAL))
        tp1 <:< tp2 || isNumericValueClass(tp1.typeSymbol) && isNumericValueClass(tp2.typeSymbol)
      else tp1.baseClasses forall (bc =>
        tp2.baseTypeIndex(bc) < 0 || isConsistent(tp1.baseType(bc), tp2.baseType(bc)))

    check(tp1, tp2)/* && check(tp2, tp1)*/ // need to investgate why this can't be made symmetric -- neg/gadts1 fails, and run/existials also.
  }

  /** Does a pattern of type `patType` need an outer test when executed against
   *  selector type `selType` in context defined by `currentOwner`?
   */
  def needsOuterTest(patType: Type, selType: Type, currentOwner: Symbol) = {
    def createDummyClone(pre: Type): Type = {
      val dummy = currentOwner.enclClass.newValue(nme.ANYNAME).setInfo(pre.widen)
      singleType(ThisType(currentOwner.enclClass), dummy)
    }
    def maybeCreateDummyClone(pre: Type, sym: Symbol): Type = pre match {
      case SingleType(pre1, sym1) =>
        if (sym1.isModule && sym1.isStatic) {
          NoType
        } else if (sym1.isModule && sym.owner == sym1.moduleClass) {
          val pre2 = maybeCreateDummyClone(pre1, sym1)
          if (pre2 eq NoType) pre2
          else singleType(pre2, sym1)
        } else {
          createDummyClone(pre)
        }
      case ThisType(clazz) =>
        if (clazz.isModuleClass)
          maybeCreateDummyClone(clazz.typeOfThis, sym)
        else if (sym.owner == clazz && (sym.hasFlag(PRIVATE) || sym.privateWithin == clazz))
          NoType
        else
          createDummyClone(pre)
      case _ =>
        NoType
    }
    patType match {
      case TypeRef(pre, sym, args) =>
        val pre1 = maybeCreateDummyClone(pre, sym)
        (pre1 ne NoType) && isPopulated(copyTypeRef(patType, pre1, sym, args), selType)
      case _ =>
        false
    }
  }

  private var subsametypeRecursions: Int = 0

  private def isUnifiable(pre1: Type, pre2: Type) =
    (beginsWithTypeVarOrIsRefined(pre1) || beginsWithTypeVarOrIsRefined(pre2)) && (pre1 =:= pre2)

  /** Returns true iff we are past phase specialize,
   *  sym1 and sym2 are two existential skolems with equal names and bounds,
   *  and pre1 and pre2 are equal prefixes
   */
  private def isSameSpecializedSkolem(sym1: Symbol, sym2: Symbol, pre1: Type, pre2: Type) = {
    sym1.isExistentialSkolem && sym2.isExistentialSkolem &&
    sym1.name == sym2.name &&
    phase.specialized &&
    sym1.info =:= sym2.info &&
    pre1 =:= pre2
  }

  private def equalSymsAndPrefixes(sym1: Symbol, pre1: Type, sym2: Symbol, pre2: Type): Boolean =
    if (sym1 == sym2) sym1.hasPackageFlag || phase.erasedTypes || pre1 =:= pre2
    else (sym1.name == sym2.name) && isUnifiable(pre1, pre2)

  /** Do `tp1` and `tp2` denote equivalent types? */
  def isSameType(tp1: Type, tp2: Type): Boolean = try {
    incCounter(sametypeCount)
    subsametypeRecursions += 1
    undoLog undoUnless {
      isSameType1(tp1, tp2)
    }
  } finally {
    subsametypeRecursions -= 1
    // XXX AM TODO: figure out when it is safe and needed to clear the log -- the commented approach below is too eager (it breaks #3281, #3866)
    // it doesn't help to keep separate recursion counts for the three methods that now share it
    // if (subsametypeRecursions == 0) undoLog.clear()
  }

  def isDifferentType(tp1: Type, tp2: Type): Boolean = try {
    subsametypeRecursions += 1
    undoLog undo { // undo type constraints that arise from operations in this block
      !isSameType1(tp1, tp2)
    }
  } finally {
    subsametypeRecursions -= 1
    // XXX AM TODO: figure out when it is safe and needed to clear the log -- the commented approach below is too eager (it breaks #3281, #3866)
    // it doesn't help to keep separate recursion counts for the three methods that now share it
    // if (subsametypeRecursions == 0) undoLog.clear()
  }

  def isDifferentTypeConstructor(tp1: Type, tp2: Type): Boolean = tp1 match {
    case TypeRef(pre1, sym1, _) =>
      tp2 match {
        case TypeRef(pre2, sym2, _) => sym1 != sym2 || isDifferentType(pre1, pre2)
        case _ => true
      }
    case _ => true
  }

  def normalizePlus(tp: Type) =
    if (isRawType(tp)) rawToExistential(tp)
    else tp.normalize

  /*
  todo: change to:
  def normalizePlus(tp: Type) = tp match {
    case TypeRef(pre, sym, List()) =>
      if (!sym.isInitialized) sym.rawInfo.load(sym)
      if (sym.isJavaDefined && !sym.typeParams.isEmpty) rawToExistential(tp)
      else tp.normalize
    case _ => tp.normalize
  }
  */
/*
  private def isSameType0(tp1: Type, tp2: Type): Boolean = {
    if (tp1 eq tp2) return true
    ((tp1, tp2) match {
      case (ErrorType, _) => true
      case (WildcardType, _) => true
      case (_, ErrorType) => true
      case (_, WildcardType) => true

      case (NoType, _) => false
      case (NoPrefix, _) => tp2.typeSymbol.isPackageClass
      case (_, NoType) => false
      case (_, NoPrefix) => tp1.typeSymbol.isPackageClass

      case (ThisType(sym1), ThisType(sym2))
      if (sym1 == sym2) =>
        true
      case (SingleType(pre1, sym1), SingleType(pre2, sym2))
      if (equalSymsAndPrefixes(sym1, pre1, sym2, pre2)) =>
        true
/*
      case (SingleType(pre1, sym1), ThisType(sym2))
      if (sym1.isModule &&
          sym1.moduleClass == sym2 &&
          pre1 =:= sym2.owner.thisType) =>
        true
      case (ThisType(sym1), SingleType(pre2, sym2))
      if (sym2.isModule &&
          sym2.moduleClass == sym1 &&
          pre2 =:= sym1.owner.thisType) =>
        true
*/
      case (ConstantType(value1), ConstantType(value2)) =>
        value1 == value2
      case (TypeRef(pre1, sym1, args1), TypeRef(pre2, sym2, args2)) =>
        equalSymsAndPrefixes(sym1, pre1, sym2, pre2) &&
        ((tp1.isHigherKinded && tp2.isHigherKinded && tp1.normalize =:= tp2.normalize) ||
         isSameTypes(args1, args2))
         // @M! normalize reduces higher-kinded case to PolyType's
      case (RefinedType(parents1, ref1), RefinedType(parents2, ref2)) =>
        def isSubScope(s1: Scope, s2: Scope): Boolean = s2.toList.forall {
          sym2 =>
            var e1 = s1.lookupEntry(sym2.name)
            (e1 ne null) && {
              val substSym = sym2.info.substThis(sym2.owner, e1.sym.owner.thisType)
              var isEqual = false
              while (!isEqual && (e1 ne null)) {
                isEqual = e1.sym.info =:= substSym
                e1 = s1.lookupNextEntry(e1)
              }
              isEqual
            }
        }
        //Console.println("is same? " + tp1 + " " + tp2 + " " + tp1.typeSymbol.owner + " " + tp2.typeSymbol.owner)//DEBUG
        isSameTypes(parents1, parents2) && isSubScope(ref1, ref2) && isSubScope(ref2, ref1)
      case (MethodType(params1, res1), MethodType(params2, res2)) =>
        // new dependent types: probably fix this, use substSym as done for PolyType
        (isSameTypes(tp1.paramTypes, tp2.paramTypes) &&
         res1 =:= res2 &&
         tp1.isImplicit == tp2.isImplicit)
      case (PolyType(tparams1, res1), PolyType(tparams2, res2)) =>
        // assert((tparams1 map (_.typeParams.length)) == (tparams2 map (_.typeParams.length)))
        (tparams1.length == tparams2.length) && (tparams1 corresponds tparams2)(_.info =:= _.info.substSym(tparams2, tparams1)) && // @M looks like it might suffer from same problem as #2210
          res1 =:= res2.substSym(tparams2, tparams1)
      case (ExistentialType(tparams1, res1), ExistentialType(tparams2, res2)) =>
        (tparams1.length == tparams2.length) && (tparams1 corresponds tparams2)(_.info =:= _.info.substSym(tparams2, tparams1)) && // @M looks like it might suffer from same problem as #2210
          res1 =:= res2.substSym(tparams2, tparams1)
      case (TypeBounds(lo1, hi1), TypeBounds(lo2, hi2)) =>
        lo1 =:= lo2 && hi1 =:= hi2
      case (BoundedWildcardType(bounds), _) =>
        bounds containsType tp2
      case (_, BoundedWildcardType(bounds)) =>
        bounds containsType tp1
      case (tv @ TypeVar(_,_), tp) =>
        tv.registerTypeEquality(tp, true)
      case (tp, tv @ TypeVar(_,_)) =>
        tv.registerTypeEquality(tp, false)
      case (AnnotatedType(_,_,_), _) =>
        annotationsConform(tp1, tp2) && annotationsConform(tp2, tp1) && tp1.withoutAnnotations =:= tp2.withoutAnnotations
      case (_, AnnotatedType(_,_,_)) =>
        annotationsConform(tp1, tp2) && annotationsConform(tp2, tp1) && tp1.withoutAnnotations =:= tp2.withoutAnnotations
      case (_: SingletonType, _: SingletonType) =>
        var origin1 = tp1
        while (origin1.underlying.isInstanceOf[SingletonType]) {
          assert(origin1 ne origin1.underlying, origin1)
          origin1 = origin1.underlying
        }
        var origin2 = tp2
        while (origin2.underlying.isInstanceOf[SingletonType]) {
          assert(origin2 ne origin2.underlying, origin2)
          origin2 = origin2.underlying
        }
        ((origin1 ne tp1) || (origin2 ne tp2)) && (origin1 =:= origin2)
      case _ =>
        false
    }) || {
      val tp1n = normalizePlus(tp1)
      val tp2n = normalizePlus(tp2)
      ((tp1n ne tp1) || (tp2n ne tp2)) && isSameType(tp1n, tp2n)
    }
  }
*/
  private def isSameType1(tp1: Type, tp2: Type): Boolean = {
    if ((tp1 eq tp2) ||
        (tp1 eq ErrorType) || (tp1 eq WildcardType) ||
        (tp2 eq ErrorType) || (tp2 eq WildcardType))
      true
    else if ((tp1 eq NoType) || (tp2 eq NoType))
      false
    else if (tp1 eq NoPrefix)
      tp2.typeSymbol.isPackageClass
    else if (tp2 eq NoPrefix)
      tp1.typeSymbol.isPackageClass
    else {
      isSameType2(tp1, tp2) || {
        val tp1n = normalizePlus(tp1)
        val tp2n = normalizePlus(tp2)
        ((tp1n ne tp1) || (tp2n ne tp2)) && isSameType(tp1n, tp2n)
      }
    }
  }

  def isSameType2(tp1: Type, tp2: Type): Boolean = {
    tp1 match {
      case tr1: TypeRef =>
        tp2 match {
          case tr2: TypeRef =>
            return (equalSymsAndPrefixes(tr1.sym, tr1.pre, tr2.sym, tr2.pre) &&
              ((tp1.isHigherKinded && tp2.isHigherKinded && tp1.normalize =:= tp2.normalize) ||
               isSameTypes(tr1.args, tr2.args))) ||
               ((tr1.pre, tr2.pre) match {
                 case (tv @ TypeVar(_,_), _) => tv.registerTypeSelection(tr1.sym, tr2)
                 case (_, tv @ TypeVar(_,_)) => tv.registerTypeSelection(tr2.sym, tr1)
                 case _ => false
               })
          case _ =>
        }
      case tt1: ThisType =>
        tp2 match {
          case tt2: ThisType =>
            if (tt1.sym == tt2.sym) return true
          case _ =>
        }
      case st1: SingleType =>
        tp2 match {
          case st2: SingleType =>
            if (equalSymsAndPrefixes(st1.sym, st1.pre, st2.sym, st2.pre)) return true
          case _ =>
        }
      case ct1: ConstantType =>
        tp2 match {
          case ct2: ConstantType =>
            return (ct1.value == ct2.value)
          case _ =>
        }
      case rt1: RefinedType =>
        tp2 match {
          case rt2: RefinedType => //
            def isSubScope(s1: Scope, s2: Scope): Boolean = s2.toList.forall {
              sym2 =>
                var e1 = s1.lookupEntry(sym2.name)
                (e1 ne null) && {
                  val substSym = sym2.info.substThis(sym2.owner, e1.sym.owner)
                  var isEqual = false
                  while (!isEqual && (e1 ne null)) {
                    isEqual = e1.sym.info =:= substSym
                    e1 = s1.lookupNextEntry(e1)
                  }
                  isEqual
                }
            }
            //Console.println("is same? " + tp1 + " " + tp2 + " " + tp1.typeSymbol.owner + " " + tp2.typeSymbol.owner)//DEBUG
            return isSameTypes(rt1.parents, rt2.parents) && {
              val decls1 = rt1.decls
              val decls2 = rt2.decls
              isSubScope(decls1, decls2) && isSubScope(decls2, decls1)
            }
          case _ =>
        }
      case mt1: MethodType =>
        tp2 match {
          case mt2: MethodType =>
            return isSameTypes(mt1.paramTypes, mt2.paramTypes) &&
              mt1.resultType =:= mt2.resultType.substSym(mt2.params, mt1.params) &&
              mt1.isImplicit == mt2.isImplicit
          // note: no case NullaryMethodType(restpe) => return mt1.params.isEmpty && mt1.resultType =:= restpe
          case _ =>
        }
      case NullaryMethodType(restpe1) =>
        tp2 match {
          // note: no case mt2: MethodType => return mt2.params.isEmpty && restpe  =:= mt2.resultType
          case NullaryMethodType(restpe2) =>
            return restpe1 =:= restpe2
          case _ =>
        }
      case PolyType(tparams1, res1) =>
        tp2 match {
          case PolyType(tparams2, res2) =>
//            assert((tparams1 map (_.typeParams.length)) == (tparams2 map (_.typeParams.length)))
              // @M looks like it might suffer from same problem as #2210
              return (
                (sameLength(tparams1, tparams2)) && // corresponds does not check length of two sequences before checking the predicate
                (tparams1 corresponds tparams2)(_.info =:= _.info.substSym(tparams2, tparams1)) &&
                res1 =:= res2.substSym(tparams2, tparams1)
              )
          case _ =>
        }
      case ExistentialType(tparams1, res1) =>
        tp2 match {
          case ExistentialType(tparams2, res2) =>
            // @M looks like it might suffer from same problem as #2210
            return (
              // corresponds does not check length of two sequences before checking the predicate -- faster & needed to avoid crasher in #2956
              sameLength(tparams1, tparams2) &&
              (tparams1 corresponds tparams2)(_.info =:= _.info.substSym(tparams2, tparams1)) &&
              res1 =:= res2.substSym(tparams2, tparams1)
            )
          case _ =>
        }
      case TypeBounds(lo1, hi1) =>
        tp2 match {
          case TypeBounds(lo2, hi2) =>
            return lo1 =:= lo2 && hi1 =:= hi2
          case _ =>
        }
      case BoundedWildcardType(bounds) =>
        return bounds containsType tp2
      case _ =>
    }
    tp2 match {
      case BoundedWildcardType(bounds) =>
        return bounds containsType tp1
      case _ =>
    }
    tp1 match {
      case tv @ TypeVar(_,_) =>
        return tv.registerTypeEquality(tp2, true)
      case _ =>
    }
    tp2 match {
      case tv @ TypeVar(_,_) =>
        return tv.registerTypeEquality(tp1, false)
      case _ =>
    }
    tp1 match {
      case _: AnnotatedType =>
        return annotationsConform(tp1, tp2) && annotationsConform(tp2, tp1) && tp1.withoutAnnotations =:= tp2.withoutAnnotations
      case _ =>
    }
    tp2 match {
      case _: AnnotatedType =>
        return annotationsConform(tp1, tp2) && annotationsConform(tp2, tp1) && tp1.withoutAnnotations =:= tp2.withoutAnnotations
      case _ =>
    }
    tp1 match {
      case _: SingletonType =>
        tp2 match {
          case _: SingletonType =>
            @inline def chaseDealiasedUnderlying(tp: Type): Type = {
              var origin = tp
              var next = origin.underlying.dealias
              while (next.isInstanceOf[SingletonType]) {
                assert(origin ne next, origin)
                origin = next
                next = origin.underlying.dealias
              }
              origin
            }
            val origin1 = chaseDealiasedUnderlying(tp1)
            val origin2 = chaseDealiasedUnderlying(tp2)
            ((origin1 ne tp1) || (origin2 ne tp2)) && (origin1 =:= origin2)
          case _ =>
            false
        }
      case _ =>
        false
    }
  }

  /** Are `tps1` and `tps2` lists of pairwise equivalent types? */
  def isSameTypes(tps1: List[Type], tps2: List[Type]): Boolean = (tps1 corresponds tps2)(_ =:= _)

  /** True if two lists have the same length.  Since calling length on linear sequences
   *  is O(n), it is an inadvisable way to test length equality.
   */
  final def sameLength(xs1: List[_], xs2: List[_]) = compareLengths(xs1, xs2) == 0
  @tailrec final def compareLengths(xs1: List[_], xs2: List[_]): Int =
    if (xs1.isEmpty) { if (xs2.isEmpty) 0 else -1 }
    else if (xs2.isEmpty) 1
    else compareLengths(xs1.tail, xs2.tail)

  /** Again avoiding calling length, but the lengthCompare interface is clunky.
   */
  final def hasLength(xs: List[_], len: Int) = xs.lengthCompare(len) == 0

  private val pendingSubTypes = new mutable.HashSet[SubTypePair]
  private var basetypeRecursions: Int = 0
  private val pendingBaseTypes = new mutable.HashSet[Type]

  def isSubType(tp1: Type, tp2: Type): Boolean = isSubType(tp1, tp2, AnyDepth)

  def isSubType(tp1: Type, tp2: Type, depth: Int): Boolean = try {
    subsametypeRecursions += 1

    undoLog undoUnless { // if subtype test fails, it should not affect constraints on typevars
      if (subsametypeRecursions >= LogPendingSubTypesThreshold) {
        val p = new SubTypePair(tp1, tp2)
        if (pendingSubTypes(p))
          false
        else
          try {
            pendingSubTypes += p
            isSubType2(tp1, tp2, depth)
          } finally {
            pendingSubTypes -= p
          }
      } else {
        isSubType2(tp1, tp2, depth)
      }
    }
  } finally {
    subsametypeRecursions -= 1
    // XXX AM TODO: figure out when it is safe and needed to clear the log -- the commented approach below is too eager (it breaks #3281, #3866)
    // it doesn't help to keep separate recursion counts for the three methods that now share it
    // if (subsametypeRecursions == 0) undoLog.clear()
  }

  /** Does this type have a prefix that begins with a type variable,
   *  or is it a refinement type? For type prefixes that fulfil this condition,
   *  type selections with the same name of equal (wrt) =:= prefixes are
   *  considered equal wrt =:=
   */
  def beginsWithTypeVarOrIsRefined(tp: Type): Boolean = tp match {
    case SingleType(pre, sym) =>
      !(sym hasFlag PACKAGE) && beginsWithTypeVarOrIsRefined(pre)
    case tv@TypeVar(_, constr) =>
      !tv.instValid || beginsWithTypeVarOrIsRefined(constr.inst)
    case RefinedType(_, _) =>
      true
    case _ =>
      false
  }

  def instTypeVar(tp: Type): Type = tp match {
    case TypeRef(pre, sym, args) =>
      copyTypeRef(tp, instTypeVar(pre), sym, args)
    case SingleType(pre, sym) =>
      singleType(instTypeVar(pre), sym)
    case TypeVar(_, constr) =>
      instTypeVar(constr.inst)
    case _ =>
      tp
  }

  def isErrorOrWildcard(tp: Type) = (tp eq ErrorType) || (tp eq WildcardType)

  def isSingleType(tp: Type) = tp match {
    case ThisType(_) | SuperType(_, _) | SingleType(_, _) => true
    case _ => false
  }

  def isConstantType(tp: Type) = tp match {
    case ConstantType(_) => true
    case _ => false
  }

  // @assume tp1.isHigherKinded || tp2.isHigherKinded
  def isHKSubType0(tp1: Type, tp2: Type, depth: Int): Boolean = (
    tp1.typeSymbol == NothingClass
    ||
    tp2.typeSymbol == AnyClass // @M Any and Nothing are super-type resp. subtype of every well-kinded type
    || // @M! normalize reduces higher-kinded case to PolyType's
    ((tp1.normalize.withoutAnnotations , tp2.normalize.withoutAnnotations) match {
      case (PolyType(tparams1, res1), PolyType(tparams2, res2)) => // @assume tp1.isHigherKinded && tp2.isHigherKinded (as they were both normalized to PolyType)
        sameLength(tparams1, tparams2) && {
          if (tparams1.head.owner.isMethod) {  // fast-path: polymorphic method type -- type params cannot be captured
            (tparams1 corresponds tparams2)((p1, p2) => p2.info.substSym(tparams2, tparams1) <:< p1.info) &&
            res1 <:< res2.substSym(tparams2, tparams1)
          } else { // normalized higher-kinded type
            //@M for an example of why we need to generate fresh symbols, see neg/tcpoly_ticket2101.scala
            val tpsFresh = cloneSymbols(tparams1)

            (tparams1 corresponds tparams2)((p1, p2) =>
              p2.info.substSym(tparams2, tpsFresh) <:< p1.info.substSym(tparams1, tpsFresh)) &&
            res1.substSym(tparams1, tpsFresh) <:< res2.substSym(tparams2, tpsFresh)

            //@M the forall in the previous test could be optimised to the following,
            // but not worth the extra complexity since it only shaves 1s from quick.comp
            //   (List.forall2(tpsFresh/*optimisation*/, tparams2)((p1, p2) =>
            //   p2.info.substSym(tparams2, tpsFresh) <:< p1.info /*optimisation, == (p1 from tparams1).info.substSym(tparams1, tpsFresh)*/) &&
            // this optimisation holds because inlining cloneSymbols in `val tpsFresh = cloneSymbols(tparams1)` gives:
            // val tpsFresh = tparams1 map (_.cloneSymbol)
            // for (tpFresh <- tpsFresh) tpFresh.setInfo(tpFresh.info.substSym(tparams1, tpsFresh))
        }
      } && annotationsConform(tp1.normalize, tp2.normalize)
      case (_, _) => false // @assume !tp1.isHigherKinded || !tp2.isHigherKinded
      // --> thus, cannot be subtypes (Any/Nothing has already been checked)
    }))

  def isSubArg(t1: Type, t2: Type, variance: Int) =
    (variance > 0 || t2 <:< t1) && (variance < 0 || t1 <:< t2)

  def isSubArgs(tps1: List[Type], tps2: List[Type], tparams: List[Symbol]): Boolean =
    corresponds3(tps1, tps2, tparams map (_.variance))(isSubArg)

  def differentOrNone(tp1: Type, tp2: Type) = if (tp1 eq tp2) NoType else tp1

  /** Does type `tp1` conform to `tp2`? */
  private def isSubType2(tp1: Type, tp2: Type, depth: Int): Boolean = {
    if ((tp1 eq tp2) || isErrorOrWildcard(tp1) || isErrorOrWildcard(tp2)) return true
    if ((tp1 eq NoType) || (tp2 eq NoType)) return false
    if (tp1 eq NoPrefix) return (tp2 eq NoPrefix) || tp2.typeSymbol.isPackageClass
    if (tp2 eq NoPrefix) return tp1.typeSymbol.isPackageClass
    if (isSingleType(tp1) && isSingleType(tp2) || isConstantType(tp1) && isConstantType(tp2)) return tp1 =:= tp2
    if (tp1.isHigherKinded || tp2.isHigherKinded) return isHKSubType0(tp1, tp2, depth)

    /** First try, on the right:
     *   - unwrap Annotated types, BoundedWildcardTypes,
     *   - bind TypeVars  on the right, if lhs is not Annotated nor BoundedWildcard
     *   - handle common cases for first-kind TypeRefs on both sides as a fast path.
     */
    def firstTry = tp2 match {
      // fast path: two typerefs, none of them HK
      case tr2: TypeRef =>
        tp1 match {
          case tr1: TypeRef =>
            val sym1 = tr1.sym
            val sym2 = tr2.sym
            val pre1 = tr1.pre
            val pre2 = tr2.pre
            (((if (sym1 == sym2) phase.erasedTypes || pre1 <:< pre2
               else (sym1.name == sym2.name && !sym1.isModuleClass && !sym2.isModuleClass &&
                     (isUnifiable(pre1, pre2) || isSameSpecializedSkolem(sym1, sym2, pre1, pre2)))) &&
                    isSubArgs(tr1.args, tr2.args, sym1.typeParams))
             ||
             sym2.isClass && {
               val base = tr1 baseType sym2
               (base ne tr1) && base <:< tr2
             }
             ||
             thirdTryRef(tr1, tr2))
          case _ =>
            secondTry
        }
      case AnnotatedType(_, _, _) =>
        tp1.withoutAnnotations <:< tp2.withoutAnnotations && annotationsConform(tp1, tp2)
      case BoundedWildcardType(bounds) =>
        tp1 <:< bounds.hi
      case tv2 @ TypeVar(_, constr2) =>
        tp1 match {
          case AnnotatedType(_, _, _) | BoundedWildcardType(_) =>
            secondTry
          case _ =>
            tv2.registerBound(tp1, true)
        }
      case _ =>
        secondTry
    }

    /** Second try, on the left:
     *   - unwrap AnnotatedTypes, BoundedWildcardTypes,
     *   - bind typevars,
     *   - handle existential types by skolemization.
     */
    def secondTry = tp1 match {
      case AnnotatedType(_, _, _) =>
        tp1.withoutAnnotations <:< tp2.withoutAnnotations && annotationsConform(tp1, tp2)
      case BoundedWildcardType(bounds) =>
        tp1.bounds.lo <:< tp2
      case tv @ TypeVar(_,_) =>
        tv.registerBound(tp2, false)
      case ExistentialType(_, _) =>
        try {
          skolemizationLevel += 1
          tp1.skolemizeExistential <:< tp2
        } finally {
          skolemizationLevel -= 1
        }
      case _ =>
        thirdTry
    }

    def thirdTryRef(tp1: Type, tp2: TypeRef): Boolean = {
      val sym2 = tp2.sym
      sym2 match {
        case NotNullClass => tp1.isNotNull
        case SingletonClass => tp1.isStable || fourthTry
        case _: ClassSymbol =>
          if (isRaw(sym2, tp2.args))
            isSubType(tp1, rawToExistential(tp2), depth)
          else if (sym2.name == tpnme.REFINE_CLASS_NAME)
            isSubType(tp1, sym2.info, depth)
          else
            fourthTry
        case _: TypeSymbol =>
          if (sym2 hasFlag DEFERRED) {
            val tp2a = tp2.bounds.lo
            isDifferentTypeConstructor(tp2, tp2a) && tp1 <:< tp2a || fourthTry
          } else {
            isSubType(tp1.normalize, tp2.normalize, depth)
          }
        case _ =>
          fourthTry
      }
    }

    /** Third try, on the right:
     *   - decompose refined types.
     *   - handle typerefs, existentials, and notnull types.
     *   - handle left+right method types, polytypes, typebounds
     */
    def thirdTry = tp2 match {
      case tr2: TypeRef =>
        thirdTryRef(tp1, tr2)
      case rt2: RefinedType =>
        (rt2.parents forall (tp1 <:< _)) &&
        (rt2.decls forall tp1.specializes)
      case et2: ExistentialType =>
        et2.withTypeVars(tp1 <:< _, depth) || fourthTry
      case nn2: NotNullType =>
        tp1.isNotNull && tp1 <:< nn2.underlying
      case mt2: MethodType =>
        tp1 match {
          case mt1 @ MethodType(params1, res1) =>
            val params2 = mt2.params
            val res2 = mt2.resultType
            (sameLength(params1, params2) &&
             matchingParams(params1, params2, mt1.isJava, mt2.isJava) &&
             (res1 <:< res2.substSym(params2, params1)) &&
             mt1.isImplicit == mt2.isImplicit)
          // TODO: if mt1.params.isEmpty, consider NullaryMethodType?
          case _ =>
            false
        }
      case pt2 @ NullaryMethodType(_) =>
        tp1 match {
          // TODO: consider MethodType mt for which mt.params.isEmpty??
          case pt1 @ NullaryMethodType(_) =>
            pt1.resultType <:< pt2.resultType
          case _ =>
            false
        }
      case TypeBounds(lo2, hi2) =>
        tp1 match {
          case TypeBounds(lo1, hi1) =>
            lo2 <:< lo1 && hi1 <:< hi2
          case _ =>
            false
        }
      case _ =>
        fourthTry
    }

    /** Fourth try, on the left:
     *   - handle typerefs, refined types, notnull and singleton types.
     */
    def fourthTry = tp1 match {
      case tr1 @ TypeRef(_, sym1, _) =>
        sym1 match {
          case NothingClass => true
          case NullClass =>
            tp2 match {
              case TypeRef(_, sym2, _) =>
                sym2.isClass && (sym2 isNonBottomSubClass ObjectClass) &&
                !(tp2.normalize.typeSymbol isNonBottomSubClass NotNullClass)
              case _ =>
                isSingleType(tp2) && tp1 <:< tp2.widen
            }
          case _: ClassSymbol =>
            if (isRaw(sym1, tr1.args))
              isSubType(rawToExistential(tp1), tp2, depth)
            else
              sym1.name == tpnme.REFINE_CLASS_NAME &&
              isSubType(sym1.info, tp2, depth)
          case _: TypeSymbol =>
            if (sym1 hasFlag DEFERRED) {
              val tp1a = tp1.bounds.hi
              isDifferentTypeConstructor(tp1, tp1a) && tp1a <:< tp2
            } else {
              isSubType(tp1.normalize, tp2.normalize, depth)
            }
          case _ =>
            false
        }
      case RefinedType(parents1, _) =>
        parents1 exists (_ <:< tp2)
      case _: SingletonType | _: NotNullType =>
        tp1.underlying <:< tp2
      case _ =>
        false
    }

    firstTry
  }

  /** Are `tps1` and `tps2` lists of equal length such that all elements
   *  of `tps1` conform to corresponding elements of `tps2`?
   */
  def isSubTypes(tps1: List[Type], tps2: List[Type]): Boolean = (tps1 corresponds tps2)(_ <:< _)

  /** Does type `tp` implement symbol `sym` with same or
   *  stronger type? Exact only if `sym` is a member of some
   *  refinement type, otherwise we might return false negatives.
   */
  def specializesSym(tp: Type, sym: Symbol): Boolean =
    tp.typeSymbol == NothingClass ||
    tp.typeSymbol == NullClass && (sym.owner isSubClass ObjectClass) ||
    (tp.nonPrivateMember(sym.name).alternatives exists
      (alt => sym == alt || specializesSym(tp.narrow, alt, sym.owner.thisType, sym)))

  /** Does member `sym1` of `tp1` have a stronger type
   *  than member `sym2` of `tp2`?
   */
  private def specializesSym(tp1: Type, sym1: Symbol, tp2: Type, sym2: Symbol): Boolean = {
    val info1 = tp1.memberInfo(sym1)
    val info2 = tp2.memberInfo(sym2).substThis(tp2.typeSymbol, tp1)
    //System.out.println("specializes "+tp1+"."+sym1+":"+info1+sym1.locationString+" AND "+tp2+"."+sym2+":"+info2)//DEBUG
    sym2.isTerm && (info1 <:< info2) /*&& (!sym2.isStable || sym1.isStable) */ ||
    sym2.isAbstractType && {
      val memberTp1 = tp1.memberType(sym1)
      // println("kinds conform? "+(memberTp1, tp1, sym2, kindsConform(List(sym2), List(memberTp1), tp2, sym2.owner)))
      info2.bounds.containsType(memberTp1) &&
      kindsConform(List(sym2), List(memberTp1), tp1, sym1.owner)
    } ||
    sym2.isAliasType && tp2.memberType(sym2).substThis(tp2.typeSymbol, tp1) =:= tp1.memberType(sym1) //@MAT ok
  }

  /** A function implementing `tp1` matches `tp2`. */
  final def matchesType(tp1: Type, tp2: Type, alwaysMatchSimple: Boolean): Boolean = {
    def matchesQuantified(tparams1: List[Symbol], tparams2: List[Symbol], res1: Type, res2: Type): Boolean = (
      sameLength(tparams1, tparams2) &&
      matchesType(res1, res2.substSym(tparams2, tparams1), alwaysMatchSimple)
    )
    def lastTry =
      tp2 match {
        case ExistentialType(_, res2) if alwaysMatchSimple =>
          matchesType(tp1, res2, true)
        case MethodType(_, _) =>
          false
        case PolyType(tparams2, res2) =>
          tparams2.isEmpty && matchesType(tp1, res2, alwaysMatchSimple)
        case _ =>
          alwaysMatchSimple || tp1 =:= tp2
      }
    tp1 match {
      case mt1 @ MethodType(params1, res1) =>
        tp2 match {
          case mt2 @ MethodType(params2, res2) =>
            // sameLength(params1, params2) was used directly as pre-screening optimization (now done by matchesQuantified -- is that ok, performancewise?)
            matchesQuantified(params1, params2, res1, res2) &&
            matchingParams(params1, params2, mt1.isJava, mt2.isJava) &&
            mt1.isImplicit == mt2.isImplicit
          case NullaryMethodType(res2) =>
            if (params1.isEmpty) matchesType(res1, res2, alwaysMatchSimple)
            else matchesType(tp1, res2, alwaysMatchSimple)
          case ExistentialType(_, res2) =>
            alwaysMatchSimple && matchesType(tp1, res2, true)
          case _ =>
            false
        }
      case mt1 @ NullaryMethodType(res1) =>
        tp2 match {
          case mt2 @ MethodType(Nil, res2)  => // could never match if params nonEmpty, and !mt2.isImplicit is implied by empty param list
            matchesType(res1, res2, alwaysMatchSimple)
          case NullaryMethodType(res2) =>
            matchesType(res1, res2, alwaysMatchSimple)
          case ExistentialType(_, res2) =>
            alwaysMatchSimple && matchesType(tp1, res2, true)
          case _ =>
            matchesType(res1, tp2, alwaysMatchSimple)
        }
      case PolyType(tparams1, res1) =>
        tp2 match {
          case PolyType(tparams2, res2) =>
            matchesQuantified(tparams1, tparams2, res1, res2)
          case ExistentialType(_, res2) =>
            alwaysMatchSimple && matchesType(tp1, res2, true)
          case _ =>
            false // remember that tparams1.nonEmpty is now an invariant of PolyType
        }
      case ExistentialType(tparams1, res1) =>
        tp2 match {
          case ExistentialType(tparams2, res2) =>
            matchesQuantified(tparams1, tparams2, res1, res2)
          case _ =>
            if (alwaysMatchSimple) matchesType(res1, tp2, true)
            else lastTry
        }
      case _ =>
        lastTry
    }
  }

/** matchesType above is an optimized version of the following implementation:

  def matchesType2(tp1: Type, tp2: Type, alwaysMatchSimple: Boolean): Boolean = {
    def matchesQuantified(tparams1: List[Symbol], tparams2: List[Symbol], res1: Type, res2: Type): Boolean =
      tparams1.length == tparams2.length &&
      matchesType(res1, res2.substSym(tparams2, tparams1), alwaysMatchSimple)
    (tp1, tp2) match {
      case (MethodType(params1, res1), MethodType(params2, res2)) =>
        params1.length == params2.length && // useful pre-secreening optimization
        matchingParams(params1, params2, tp1.isInstanceOf[JavaMethodType], tp2.isInstanceOf[JavaMethodType]) &&
        matchesType(res1, res2, alwaysMatchSimple) &&
        tp1.isImplicit == tp2.isImplicit
      case (PolyType(tparams1, res1), PolyType(tparams2, res2)) =>
        matchesQuantified(tparams1, tparams2, res1, res2)
      case (NullaryMethodType(rtp1), MethodType(List(), rtp2)) =>
        matchesType(rtp1, rtp2, alwaysMatchSimple)
      case (MethodType(List(), rtp1), NullaryMethodType(rtp2)) =>
        matchesType(rtp1, rtp2, alwaysMatchSimple)
      case (ExistentialType(tparams1, res1), ExistentialType(tparams2, res2)) =>
        matchesQuantified(tparams1, tparams2, res1, res2)
      case (ExistentialType(_, res1), _) if alwaysMatchSimple =>
        matchesType(res1, tp2, alwaysMatchSimple)
      case (_, ExistentialType(_, res2)) if alwaysMatchSimple =>
        matchesType(tp1, res2, alwaysMatchSimple)
      case (NullaryMethodType(rtp1), _) =>
        matchesType(rtp1, tp2, alwaysMatchSimple)
      case (_, NullaryMethodType(rtp2)) =>
        matchesType(tp1, rtp2, alwaysMatchSimple)
      case (MethodType(_, _), _) => false
      case (PolyType(_, _), _)   => false
      case (_, MethodType(_, _)) => false
      case (_, PolyType(_, _))   => false
      case _ =>
        alwaysMatchSimple || tp1 =:= tp2
    }
  }
*/

  /** Are `syms1` and `syms2` parameter lists with pairwise equivalent types? */
  private def matchingParams(syms1: List[Symbol], syms2: List[Symbol], syms1isJava: Boolean, syms2isJava: Boolean): Boolean = syms1 match {
    case Nil =>
      syms2.isEmpty
    case sym1 :: rest1 =>
      syms2 match {
        case Nil =>
          false
        case sym2 :: rest2 =>
          val tp1 = sym1.tpe
          val tp2 = sym2.tpe
          (tp1 =:= tp2 ||
           syms1isJava && tp2.typeSymbol == ObjectClass && tp1.typeSymbol == AnyClass ||
           syms2isJava && tp1.typeSymbol == ObjectClass && tp2.typeSymbol == AnyClass) &&
          matchingParams(rest1, rest2, syms1isJava, syms2isJava)
      }
  }

  /** like map2, but returns list `xs` itself - instead of a copy - if function
   *  `f` maps all elements to themselves.
   */
  def map2Conserve[A <: AnyRef, B](xs: List[A], ys: List[B])(f: (A, B) => A): List[A] =
    if (xs.isEmpty) xs
    else {
      val x1 = f(xs.head, ys.head)
      val xs1 = map2Conserve(xs.tail, ys.tail)(f)
      if ((x1 eq xs.head) && (xs1 eq xs.tail)) xs
      else x1 :: xs1
    }

  /** Solve constraint collected in types `tvars`.
   *
   *  @param tvars      All type variables to be instantiated.
   *  @param tparams    The type parameters corresponding to `tvars`
   *  @param variances  The variances of type parameters; need to reverse
   *                    solution direction for all contravariant variables.
   *  @param upper      When `true` search for max solution else min.
   */
  def solve(tvars: List[TypeVar], tparams: List[Symbol],
            variances: List[Int], upper: Boolean): Boolean =
     solve(tvars, tparams, variances, upper, AnyDepth)

  def solve(tvars: List[TypeVar], tparams: List[Symbol],
            variances: List[Int], upper: Boolean, depth: Int): Boolean = {

    def solveOne(tvar: TypeVar, tparam: Symbol, variance: Int) {
      if (tvar.constr.inst == NoType) {
        val up = if (variance != CONTRAVARIANT) upper else !upper
        tvar.constr.inst = null
        val bound: Type = if (up) tparam.info.bounds.hi else tparam.info.bounds.lo
        //Console.println("solveOne0(tv, tp, v, b)="+(tvar, tparam, variance, bound))
        var cyclic = bound contains tparam
        foreach3(tvars, tparams, variances)((tvar2, tparam2, variance2) => {
          val ok = (tparam2 != tparam) && (
               (bound contains tparam2)
            ||  up && (tparam2.info.bounds.lo =:= tparam.tpe)
            || !up && (tparam2.info.bounds.hi =:= tparam.tpe)
          )
          if (ok) {
            if (tvar2.constr.inst eq null) cyclic = true
            solveOne(tvar2, tparam2, variance2)
          }
        })
        if (!cyclic) {
          if (up) {
            if (bound.typeSymbol != AnyClass)
              tvar addHiBound bound.instantiateTypeParams(tparams, tvars)
            for (tparam2 <- tparams)
              tparam2.info.bounds.lo.dealias match {
                case TypeRef(_, `tparam`, _) =>
                  tvar addHiBound tparam2.tpe.instantiateTypeParams(tparams, tvars)
                case _ =>
              }
          } else {
            if (bound.typeSymbol != NothingClass && bound.typeSymbol != tparam) {
              tvar addLoBound bound.instantiateTypeParams(tparams, tvars)
            }
            for (tparam2 <- tparams)
              tparam2.info.bounds.hi.dealias match {
                case TypeRef(_, `tparam`, _) =>
                  tvar addLoBound tparam2.tpe.instantiateTypeParams(tparams, tvars)
                case _ =>
              }
          }
        }
        tvar.constr.inst = NoType // necessary because hibounds/lobounds may contain tvar

        //println("solving "+tvar+" "+up+" "+(if (up) (tvar.constr.hiBounds) else tvar.constr.loBounds)+((if (up) (tvar.constr.hiBounds) else tvar.constr.loBounds) map (_.widen)))

        tvar setInst (
          if (up) {
            if (depth != AnyDepth) glb(tvar.constr.hiBounds, depth) else glb(tvar.constr.hiBounds)
          } else {
            if (depth != AnyDepth) lub(tvar.constr.loBounds, depth) else lub(tvar.constr.loBounds)
          })

        //Console.println("solving "+tvar+" "+up+" "+(if (up) (tvar.constr.hiBounds) else tvar.constr.loBounds)+((if (up) (tvar.constr.hiBounds) else tvar.constr.loBounds) map (_.widen))+" = "+tvar.constr.inst)//@MDEBUG
      }
    }

    // println("solving "+tvars+"/"+tparams+"/"+(tparams map (_.info)))
    foreach3(tvars, tparams, variances)(solveOne)
    tvars forall (tvar => tvar.constr.isWithinBounds(tvar.constr.inst))
  }

  /** Do type arguments `targs` conform to formal parameters `tparams`?
   */
  def isWithinBounds(pre: Type, owner: Symbol, tparams: List[Symbol], targs: List[Type]): Boolean = {
    var bounds = instantiatedBounds(pre, owner, tparams, targs)
    if (targs.exists(_.annotations.nonEmpty))
      bounds = adaptBoundsToAnnotations(bounds, tparams, targs)
    (bounds corresponds targs)(_ containsType _)
  }

  def instantiatedBounds(pre: Type, owner: Symbol, tparams: List[Symbol], targs: List[Type]): List[TypeBounds] =
    tparams map (_.info.asSeenFrom(pre, owner).instantiateTypeParams(tparams, targs).bounds)

// Lubs and Glbs ---------------------------------------------------------

  private def printLubMatrix(btsMap: Map[Type, List[Type]], depth: Int) {
    import scala.tools.nsc.util.TableDef
    import TableDef.Column
    def str(tp: Type) = {
      if (tp == NoType) ""
      else {
        val s = ("" + tp).replaceAll("""[\w.]+\.(\w+)""", "$1")
        if (s.length < 60) s
        else (s take 57) + "..."
      }
    }

    val sorted       = btsMap.toList.sortWith((x, y) => x._1.typeSymbol isLess y._1.typeSymbol)
    val maxSeqLength = sorted map (_._2.size) max
    val padded       = sorted map (_._2.padTo(maxSeqLength, NoType))
    val transposed   = padded.transpose

    val columns: List[Column[List[Type]]] = sorted.zipWithIndex map {
      case ((k, v), idx) =>
        Column(str(k), (xs: List[Type]) => str(xs(idx)), true)
    }

    val tableDef = TableDef(columns: _*)
    val formatted = tableDef.table(transposed)
    println("** Depth is " + depth + "\n" + formatted)
  }
  
  /** From a list of types, find any which take type parameters 
   *  where the type parameter bounds contain references to other
   *  any types in the list (including itself.)
   *
   *  @return List of symbol pairs holding the recursive type
   *    parameter and the parameter which references it.
   */
  def findRecursiveBounds(ts: List[Type]): List[(Symbol, Symbol)] = {
    if (ts.isEmpty) Nil
    else {
      val sym = ts.head.typeSymbol
      require(ts.tail forall (_.typeSymbol == sym), ts)
      for (p <- sym.typeParams ; in <- sym.typeParams ; if in.info.bounds contains p) yield
        p -> in
    }
  }

  /** Given a matrix `tsBts` whose columns are basetype sequences (and the symbols `tsParams` that should be interpreted as type parameters in this matrix),
   * compute its least sorted upwards closed upper bound relative to the following ordering <= between lists of types:
   *
   *    xs <= ys   iff   forall y in ys exists x in xs such that x <: y
   *
   *  @arg tsParams for each type in the original list of types `ts0`, its list of type parameters (if that type is a type constructor)
   *                (these type parameters may be referred to by type arguments in the BTS column of those types,
   *                and must be interpreted as bound variables; i.e., under a type lambda that wraps the types that refer to these type params)
   *  @arg tsBts    a matrix whose columns are basetype sequences
   *                the first row is the original list of types for which we're computing the lub
   *                  (except that type constructors have been applied to their dummyArgs)
   *  @See baseTypeSeq  for a definition of sorted and upwards closed.
   */
  private def lubList(ts: List[Type], depth: Int): List[Type] = {
    // Matching the type params of one of the initial types means dummies.
    val initialTypeParams = ts map (_.typeParams)
    def isHotForTs(xs: List[Type]) = initialTypeParams contains xs.map(_.typeSymbol)

    def elimHigherOrderTypeParam(tp: Type) = tp match {
      case TypeRef(pre, sym, args) if args.nonEmpty && isHotForTs(args) => tp.typeConstructor
      case _                                                            => tp
    }
    var lubListDepth = 0
    def loop(tsBts: List[List[Type]]): List[Type] = {
      lubListDepth += 1

      if (tsBts.isEmpty || tsBts.exists(_.isEmpty)) Nil
      else if (tsBts.tail.isEmpty) tsBts.head
      else {
        // ts0 is the 1-dimensional frontier of symbols cutting through 2-dimensional tsBts.
        // Invariant: all symbols "under" (closer to the first row) the frontier
        // are smaller (according to _.isLess) than the ones "on and beyond" the frontier
        val ts0  = tsBts map (_.head)

        // Is the frontier made up of types with the same symbol?
        val isUniformFrontier = (ts0: @unchecked) match {
          case t :: ts  => ts forall (_.typeSymbol == t.typeSymbol)
        }

        // Produce a single type for this frontier by merging the prefixes and arguments of those
        // typerefs that share the same symbol: that symbol is the current maximal symbol for which
        // the invariant holds, i.e., the one that conveys most information wrt subtyping. Before
        // merging, strip targs that refer to bound tparams (when we're computing the lub of type
        // constructors.) Also filter out all types that are a subtype of some other type.
        if (isUniformFrontier) {
          if (settings.debug.value || printLubs) {
            val fbounds = findRecursiveBounds(ts0)
            if (fbounds.nonEmpty) {
              println("Encountered " + fbounds.size + " recursive bounds while lubbing " + ts0.size + " types.")
              for ((p0, p1) <- fbounds) {
                val desc = if (p0 == p1) "its own bounds" else "the bounds of " + p1

                println("  " + p0.fullLocationString + " appears in " + desc)
                println("    " + p1 + " " + p1.info.bounds)
              }
              println("")
            }
          }
          val tails = tsBts map (_.tail)
          mergePrefixAndArgs(elimSub(ts0 map elimHigherOrderTypeParam, depth), 1, depth) match {
            case Some(tp) => tp :: loop(tails)
            case _        => loop(tails)
          }
        }
        else {
          // frontier is not uniform yet, move it beyond the current minimal symbol;
          // lather, rinSe, repeat
          val sym    = minSym(ts0)
          val newtps = tsBts map (ts => if (ts.head.typeSymbol == sym) ts.tail else ts)
          if (printLubs) {
            val str = (newtps.zipWithIndex map { case (tps, idx) =>
              tps.map("        " + _ + "\n").mkString("   (" + idx + ")\n", "", "\n")
            }).mkString("")

            println("Frontier(\n" + str + ")")
            printLubMatrix(ts zip tsBts toMap, lubListDepth)
          }

          loop(newtps)
        }
      }
    }

    val initialBTSes = ts map (_.baseTypeSeq.toList filter (_.typeSymbol.isPublic))
    if (printLubs)
      printLubMatrix(ts zip initialBTSes toMap, depth)

    loop(initialBTSes)
  }

  // @AM the following problem is solved by elimHOTparams in lublist
  // @PP lubLists gone bad: lubList(List(
  //   List(scala.collection.generic.GenericCompanion[scala.collection.immutable.Seq], ScalaObject, java.lang.Object, Any)
  //   List(scala.collection.generic.GenericCompanion[scala.collection.mutable.Seq], ScalaObject, java.lang.Object, Any)
  // )) == (
  //   List(scala.collection.generic.GenericCompanion[Seq**[Any]**], ScalaObject, java.lang.Object, Any)
  // )

  /** The minimal symbol (wrt Symbol.isLess) of a list of types */
  private def minSym(tps: List[Type]): Symbol =
    (tps.head.typeSymbol /: tps.tail) {
      (sym1, tp2) => if (tp2.typeSymbol isLess sym1) tp2.typeSymbol else sym1
    }

  /** A minimal type list which has a given list of types as its base type sequence */
  def spanningTypes(ts: List[Type]): List[Type] = ts match {
    case List() => List()
    case first :: rest =>
      first :: spanningTypes(
        rest filter (t => !first.typeSymbol.isSubClass(t.typeSymbol)))
  }

  /** Eliminate from list of types all elements which are a supertype
   *  of some other element of the list. */
  private def elimSuper(ts: List[Type]): List[Type] = ts match {
    case List() => List()
    case t :: ts1 =>
      val rest = elimSuper(ts1 filter (t1 => !(t <:< t1)))
      if (rest exists (t1 => t1 <:< t)) rest else t :: rest
  }
  def elimAnonymousClass(t: Type) = t match {
    case TypeRef(pre, clazz, Nil) if clazz.isAnonymousClass =>
      clazz.classBound.asSeenFrom(pre, clazz.owner)
    case _ =>
      t
  }
  def elimRefinement(t: Type) = t match {
    case RefinedType(parents, decls) if !decls.isEmpty => intersectionType(parents)
    case _                                             => t
  }

  /** Eliminate from list of types all elements which are a subtype
   *  of some other element of the list. */
  private def elimSub(ts: List[Type], depth: Int): List[Type] = {
    def elimSub0(ts: List[Type]): List[Type] = ts match {
      case List() => List()
      case t :: ts1 =>
        val rest = elimSub0(ts1 filter (t1 => !isSubType(t1, t, decr(depth))))
        if (rest exists (t1 => isSubType(t, t1, decr(depth)))) rest else t :: rest
    }
    val ts0 = elimSub0(ts)
    if (ts0.isEmpty || ts0.tail.isEmpty) ts0
    else {
      val ts1 = ts0 mapConserve (t => elimAnonymousClass(t.underlying))
      if (ts1 eq ts0) ts0
      else elimSub(ts1, depth)
    }
  }

  private def stripExistentialsAndTypeVars(ts: List[Type]): (List[Type], List[Symbol]) = {
    val quantified = ts flatMap {
      case ExistentialType(qs, _) => qs
      case t => List()
    }
    def stripType(tp: Type) = tp match {
      case ExistentialType(_, res) =>
        res
      case TypeVar(_, constr) =>
        if (constr.instValid) constr.inst
        else abort("trying to do lub/glb of typevar "+tp)
      case t => t
    }
    val strippedTypes = ts mapConserve stripType
    (strippedTypes, quantified)
  }

  def weakLub(ts: List[Type]) =
    if (ts.nonEmpty && (ts forall isNumericValueType)) (numericLub(ts), true)
    else if (ts.nonEmpty && (ts exists (_.annotations.nonEmpty)))
      (annotationsLub(lub(ts map (_.withoutAnnotations)), ts), true)
    else (lub(ts), false)

  def weakGlb(ts: List[Type]) = {
    if (ts.nonEmpty && (ts forall isNumericValueType)) {
      val nglb = numericGlb(ts)
      if (nglb != NoType) (nglb, true)
      else (glb(ts), false)
    } else if (ts.nonEmpty && (ts exists (_.annotations.nonEmpty))) {
      (annotationsGlb(glb(ts map (_.withoutAnnotations)), ts), true)
    } else (glb(ts), false)
  }

  def numericLub(ts: List[Type]) =
    ts reduceLeft ((t1, t2) =>
      if (isNumericSubType(t1, t2)) t2
      else if (isNumericSubType(t2, t1)) t1
      else IntClass.tpe)

  def numericGlb(ts: List[Type]) =
    ts reduceLeft ((t1, t2) =>
      if (isNumericSubType(t1, t2)) t1
      else if (isNumericSubType(t2, t1)) t2
      else NoType)

  def isWeakSubType(tp1: Type, tp2: Type) =
    tp1.deconst.normalize match {
      case TypeRef(_, sym1, _) if isNumericValueClass(sym1) =>
        tp2.deconst.normalize match {
          case TypeRef(_, sym2, _) if isNumericValueClass(sym2) =>
            isNumericSubClass(sym1, sym2)
          case tv2 @ TypeVar(_, _) =>
            tv2.registerBound(tp1, isLowerBound = true, isNumericBound = true)
          case _ =>
            isSubType(tp1, tp2)
        }
      case tv1 @ TypeVar(_, _) =>
        tp2.deconst.normalize match {
          case TypeRef(_, sym2, _) if isNumericValueClass(sym2) =>
            tv1.registerBound(tp2, isLowerBound = false, isNumericBound = true)
          case _ =>
            isSubType(tp1, tp2)
        }
      case _ =>
        isSubType(tp1, tp2)
    }

  /** The isNumericValueType tests appear redundant, but without them
   *  test/continuations-neg/function3.scala goes into an infinite loop.
   *  (Even if the calls are to typeSymbolDirect.)
   */
  def isNumericSubType(tp1: Type, tp2: Type) = (
       isNumericValueType(tp1)
    && isNumericValueType(tp2)
    && isNumericSubClass(tp1.typeSymbol, tp2.typeSymbol)
  )

  private val lubResults = new mutable.HashMap[(Int, List[Type]), Type]
  private val glbResults = new mutable.HashMap[(Int, List[Type]), Type]

  def lub(ts: List[Type]): Type = ts match {
    case List() => NothingClass.tpe
    case List(t) => t
    case _ =>
      try {
        lub(ts, lubDepth(ts))
      } finally {
        lubResults.clear()
        glbResults.clear()
      }
  }

  /** The least upper bound wrt <:< of a list of types */
  private def lub(ts: List[Type], depth: Int): Type = {
    def lub0(ts0: List[Type]): Type = elimSub(ts0, depth) match {
      case List() => NothingClass.tpe
      case List(t) => t
      case ts @ PolyType(tparams, _) :: _ =>
        val tparams1 = map2(tparams, matchingBounds(ts, tparams).transpose)((tparam, bounds) =>
          tparam.cloneSymbol.setInfo(glb(bounds, depth)))
        PolyType(tparams1, lub0(matchingInstTypes(ts, tparams1)))
      case ts @ MethodType(params, _) :: rest =>
        MethodType(params, lub0(matchingRestypes(ts, params map (_.tpe))))
      case ts @ NullaryMethodType(_) :: rest =>
        NullaryMethodType(lub0(matchingRestypes(ts, Nil)))
      case ts @ TypeBounds(_, _) :: rest =>
        TypeBounds(glb(ts map (_.bounds.lo), depth), lub(ts map (_.bounds.hi), depth))
      case ts =>
        lubResults get (depth, ts) match {
          case Some(lubType) =>
            lubType
          case None =>
            lubResults((depth, ts)) = AnyClass.tpe
            val res = if (depth < 0) AnyClass.tpe else lub1(ts)
            lubResults((depth, ts)) = res
            res
        }
    }
    def lub1(ts0: List[Type]): Type = {
      val (ts, tparams) = stripExistentialsAndTypeVars(ts0)
      val lubBaseTypes: List[Type] = lubList(ts, depth)
      val lubParents = spanningTypes(lubBaseTypes)
      val lubOwner = commonOwner(ts)
      val lubBase = intersectionType(lubParents, lubOwner)
      val lubType =
        if (phase.erasedTypes || depth == 0) lubBase
        else {
          val lubRefined  = refinedType(lubParents, lubOwner)
          val lubThisType = lubRefined.typeSymbol.thisType
          val narrowts    = ts map (_.narrow)
          def excludeFromLub(sym: Symbol) = (
               sym.isClass
            || sym.isConstructor
            || !sym.isPublic
            || isGetClass(sym)
            || narrowts.exists(t => !refines(t, sym))
          )
          def lubsym(proto: Symbol): Symbol = {
            val prototp = lubThisType.memberInfo(proto)
            val syms = narrowts map (t =>
              t.nonPrivateMember(proto.name).suchThat(sym =>
                sym.tpe matches prototp.substThis(lubThisType.typeSymbol, t)))
            if (syms contains NoSymbol) NoSymbol
            else {
              val symtypes =
                map2(narrowts, syms)((t, sym) => t.memberInfo(sym).substThis(t.typeSymbol, lubThisType))
              if (proto.isTerm) // possible problem: owner of info is still the old one, instead of new refinement class
                proto.cloneSymbol(lubRefined.typeSymbol).setInfoOwnerAdjusted(lub(symtypes, decr(depth)))
              else if (symtypes.tail forall (symtypes.head =:=))
                proto.cloneSymbol(lubRefined.typeSymbol).setInfoOwnerAdjusted(symtypes.head)
              else {
                def lubBounds(bnds: List[TypeBounds]): TypeBounds =
                  TypeBounds(glb(bnds map (_.lo), decr(depth)), lub(bnds map (_.hi), decr(depth)))
                lubRefined.typeSymbol.newAbstractType(proto.name.toTypeName, proto.pos)
                  .setInfoOwnerAdjusted(lubBounds(symtypes map (_.bounds)))
              }
            }
          }
          def refines(tp: Type, sym: Symbol): Boolean = {
            val syms = tp.nonPrivateMember(sym.name).alternatives;
            !syms.isEmpty && (syms forall (alt =>
              // todo alt != sym is strictly speaking not correct, but without it we lose
              // efficiency.
              alt != sym && !specializesSym(lubThisType, sym, tp, alt)))
          }
          // add a refinement symbol for all non-class members of lubBase
          // which are refined by every type in ts.
          for (sym <- lubBase.nonPrivateMembers ; if !excludeFromLub(sym)) {
            try {
              val lsym = lubsym(sym)
              if (lsym != NoSymbol) addMember(lubThisType, lubRefined, lsym)
            } catch {
              case ex: NoCommonType =>
            }
          }
          if (lubRefined.decls.isEmpty) lubBase
          else if (!verifyLubs) lubRefined
          else {
            // Verify that every given type conforms to the calculated lub.
            // In theory this should not be necessary, but higher-order type
            // parameters are not handled correctly.
            val ok = ts forall { t =>
              (t <:< lubRefined) || {
                if (settings.debug.value || printLubs) {
                  Console.println(
                    "Malformed lub: " + lubRefined + "\n" +
                    "Argument " + t + " does not conform.  Falling back to " + lubBase
                  )
                }
                false
              }
            }
            // If not, fall back on the more conservative calculation.
            if (ok) lubRefined
            else lubBase
          }
        }
      existentialAbstraction(tparams, lubType)
    }
    if (printLubs) {
      println(indent + "lub of " + ts + " at depth "+depth)//debug
      indent = indent + "  "
      assert(indent.length <= 100)
    }
    val res = lub0(ts)
    if (printLubs) {
      indent = indent stripSuffix "  "
      println(indent + "lub of " + ts + " is " + res)//debug
    }
    if (ts forall (_.isNotNull)) res.notNull else res
  }

  val GlbFailure = new Throwable

  /** A global counter for glb calls in the `specializes` query connected to the `addMembers`
   *  call in `glb`. There's a possible infinite recursion when `specializes` calls
   *  memberType, which calls baseTypeSeq, which calls mergePrefixAndArgs, which calls glb.
   *  The counter breaks this recursion after two calls.
   *  If the recursion is broken, no member is added to the glb.
   */
  private var globalGlbDepth = 0
  private final val globalGlbLimit = 2

  /** The greatest lower bound wrt <:< of a list of types */
  def glb(ts: List[Type]): Type = elimSuper(ts) match {
    case List() => AnyClass.tpe
    case List(t) => t
    case ts0 =>
      try {
        glbNorm(ts0, lubDepth(ts0))
      } finally {
        lubResults.clear()
        glbResults.clear()
      }
  }

  private def glb(ts: List[Type], depth: Int): Type = elimSuper(ts) match {
    case List() => AnyClass.tpe
    case List(t) => t
    case ts0 => glbNorm(ts0, depth)
  }

  /** The greatest lower bound wrt <:< of a list of types, which have been normalized
   *  wrt elimSuper */
  protected def glbNorm(ts: List[Type], depth: Int): Type = {
    def glb0(ts0: List[Type]): Type = ts0 match {
      case List() => AnyClass.tpe
      case List(t) => t
      case ts @ PolyType(tparams, _) :: _ =>
        val tparams1 = map2(tparams, matchingBounds(ts, tparams).transpose)((tparam, bounds) =>
          tparam.cloneSymbol.setInfo(lub(bounds, depth)))
        PolyType(tparams1, glbNorm(matchingInstTypes(ts, tparams1), depth))
      case ts @ MethodType(params, _) :: rest =>
        MethodType(params, glbNorm(matchingRestypes(ts, params map (_.tpe)), depth))
      case ts @ NullaryMethodType(_) :: rest =>
        NullaryMethodType(glbNorm(matchingRestypes(ts, Nil), depth))
      case ts @ TypeBounds(_, _) :: rest =>
        TypeBounds(lub(ts map (_.bounds.lo), depth), glb(ts map (_.bounds.hi), depth))
      case ts =>
        glbResults get (depth, ts) match {
          case Some(glbType) =>
            glbType
          case _ =>
            glbResults((depth, ts)) = NothingClass.tpe
            val res = if (depth < 0) NothingClass.tpe else glb1(ts)
            glbResults((depth, ts)) = res
            res
        }
    }
    def glb1(ts0: List[Type]): Type = {
      try {
        val (ts, tparams) = stripExistentialsAndTypeVars(ts0)
        val glbOwner = commonOwner(ts)
        def refinedToParents(t: Type): List[Type] = t match {
          case RefinedType(ps, _) => ps flatMap refinedToParents
          case _ => List(t)
        }
        def refinedToDecls(t: Type): List[Scope] = t match {
          case RefinedType(ps, decls) =>
            val dss = ps flatMap refinedToDecls
            if (decls.isEmpty) dss else decls :: dss
          case _ => List()
        }
        val ts1 = ts flatMap refinedToParents
        val glbBase = intersectionType(ts1, glbOwner)
        val glbType =
          if (phase.erasedTypes || depth == 0) glbBase
          else {
            val glbRefined = refinedType(ts1, glbOwner)
            val glbThisType = glbRefined.typeSymbol.thisType
            def glbsym(proto: Symbol): Symbol = {
              val prototp = glbThisType.memberInfo(proto)
              val syms = for (t <- ts;
                    alt <- (t.nonPrivateMember(proto.name).alternatives);
                if glbThisType.memberInfo(alt) matches prototp
              ) yield alt
              val symtypes = syms map glbThisType.memberInfo
              assert(!symtypes.isEmpty)
              proto.cloneSymbol(glbRefined.typeSymbol).setInfoOwnerAdjusted(
                if (proto.isTerm) glb(symtypes, decr(depth))
                else {
                  def isTypeBound(tp: Type) = tp match {
                    case TypeBounds(_, _) => true
                    case _ => false
                  }
                  def glbBounds(bnds: List[Type]): TypeBounds = {
                    val lo = lub(bnds map (_.bounds.lo), decr(depth))
                    val hi = glb(bnds map (_.bounds.hi), decr(depth))
                    if (lo <:< hi) TypeBounds(lo, hi)
                    else throw GlbFailure
                  }
                  val symbounds = symtypes filter isTypeBound
                  var result: Type =
                    if (symbounds.isEmpty)
                      TypeBounds.empty
                    else glbBounds(symbounds)
                  for (t <- symtypes if !isTypeBound(t))
                    if (result.bounds containsType t) result = t
                    else throw GlbFailure
                  result
                })
            }
            if (globalGlbDepth < globalGlbLimit)
              try {
                globalGlbDepth += 1
                val dss = ts flatMap refinedToDecls
                for (ds <- dss; sym <- ds.iterator)
                  if (globalGlbDepth < globalGlbLimit && !(glbThisType specializes sym))
                    try {
                      addMember(glbThisType, glbRefined, glbsym(sym))
                    } catch {
                      case ex: NoCommonType =>
                    }
              } finally {
                globalGlbDepth -= 1
              }
            if (glbRefined.decls.isEmpty) glbBase else glbRefined
          }
        existentialAbstraction(tparams, glbType)
      } catch {
        case GlbFailure =>
          if (ts forall (t => NullClass.tpe <:< t)) NullClass.tpe
          else NothingClass.tpe
      }
    }
    // if (settings.debug.value) { println(indent + "glb of " + ts + " at depth "+depth); indent = indent + "  " } //DEBUG

    val res = glb0(ts)

    // if (settings.debug.value) { indent = indent.substring(0, indent.length() - 2); log(indent + "glb of " + ts + " is " + res) }//DEBUG

    if (ts exists (_.isNotNull)) res.notNull else res
  }
  
  /** A list of the typevars in a type. */
  def typeVarsInType(tp: Type): List[TypeVar] = {
    var tvs: List[TypeVar] = Nil
    tp foreach {
      case t: TypeVar => tvs ::= t
      case _          => 
    }
    tvs.reverse
  }
  /** Make each type var in this type use its original type for comparisons instead
   * of collecting constraints.
   */
  def suspendTypeVarsInType(tp: Type): List[TypeVar] = {
    val tvs = typeVarsInType(tp)
    // !!! Is it somehow guaranteed that this will not break under nesting?
    // In general one has to save and restore the contents of the field...
    tvs foreach (_.suspended = true)
    tvs 
  }

  /** Compute lub (if `variance == 1`) or glb (if `variance == -1`) of given list
   *  of types `tps`. All types in `tps` are typerefs or singletypes
   *  with the same symbol.
   *  Return `Some(x)` if the computation succeeds with result `x`.
   *  Return `None` if the computation fails.
   */
  def mergePrefixAndArgs(tps: List[Type], variance: Int, depth: Int): Option[Type] = tps match {
    case List(tp) =>
      Some(tp)
    case TypeRef(_, sym, _) :: rest =>
      val pres = tps map (_.prefix) // prefix normalizes automatically
      val pre = if (variance == 1) lub(pres, depth) else glb(pres, depth)
      val argss = tps map (_.normalize.typeArgs) // symbol equality (of the tp in tps) was checked using typeSymbol, which normalizes, so should normalize before retrieving arguments
      val capturedParams = new ListBuffer[Symbol]
      try {
        if (sym == ArrayClass && phase.erasedTypes) {
          // special treatment for lubs of array types after erasure:
          // if argss contain one value type and some other type, the lub is Object
          // if argss contain several reference types, the lub is an array over lub of argtypes
          if (argss exists (_.isEmpty)) {
            None  // something is wrong: an array without a type arg.
          } else {
            val args = argss map (_.head)
            if (args.tail forall (_ =:= args.head)) Some(typeRef(pre, sym, List(args.head)))
            else if (args exists (arg => isValueClass(arg.typeSymbol))) Some(ObjectClass.tpe)
            else Some(typeRef(pre, sym, List(lub(args))))
          }
        }
        else {
          val args = map2(sym.typeParams, argss.transpose) { (tparam, as) =>
            if (depth == 0) {
              if (tparam.variance == variance) {
                // Take the intersection of the upper bounds of the type parameters
                // rather than falling all the way back to "Any", otherwise we end up not
                // conforming to bounds.
                val bounds0 = sym.typeParams map (_.info.bounds.hi) filterNot (_.typeSymbol == AnyClass)
                if (bounds0.isEmpty) AnyClass.tpe
                else intersectionType(bounds0 map (b => b.asSeenFrom(tps.head, sym)))
              }
              else if (tparam.variance == -variance) NothingClass.tpe
              else NoType
            }
            else {
              if (tparam.variance == variance) lub(as, decr(depth))
              else if (tparam.variance == -variance) glb(as, decr(depth))
              else {
                val l = lub(as, decr(depth))
                val g = glb(as, decr(depth))
                if (l <:< g) l
                else { // Martin: I removed this, because incomplete. Not sure there is a good way to fix it. For the moment we
                       // just err on the conservative side, i.e. with a bound that is too high.
                       // if(!(tparam.info.bounds contains tparam))   //@M can't deal with f-bounds, see #2251

                  val qvar = commonOwner(as) freshExistential "" setInfo TypeBounds(g, l)
                  capturedParams += qvar
                  qvar.tpe
                }
              }
            }
          }
          if (args contains NoType) None
          else Some(existentialAbstraction(capturedParams.toList, typeRef(pre, sym, args)))
        }
      } catch {
        case ex: MalformedType => None
        case ex: IndexOutOfBoundsException =>  // transpose freaked out because of irregular argss
        // catching just in case (shouldn't happen, but also doesn't cost us)
        debuglog("transposed irregular matrix!?"+ (tps, argss))
        None
      }
    case SingleType(_, sym) :: rest =>
      val pres = tps map (_.prefix)
      val pre = if (variance == 1) lub(pres, depth) else glb(pres, depth)
      try {
        Some(singleType(pre, sym))
      } catch {
        case ex: MalformedType => None
      }
    case ExistentialType(tparams, quantified) :: rest =>
      mergePrefixAndArgs(quantified :: rest, variance, depth) map (existentialAbstraction(tparams, _))
    case _ =>
      assert(false, tps); None
  }

  /** Make symbol `sym` a member of scope `tp.decls`
   *  where `thistp` is the narrowed owner type of the scope.
   */
  def addMember(thistp: Type, tp: Type, sym: Symbol) {
    assert(sym != NoSymbol)
    // debuglog("add member " + sym+":"+sym.info+" to "+thistp) //DEBUG
    if (!(thistp specializes sym)) {
      if (sym.isTerm)
        for (alt <- tp.nonPrivateDecl(sym.name).alternatives)
          if (specializesSym(thistp, sym, thistp, alt))
            tp.decls unlink alt;
      tp.decls enter sym
    }
  }

  /** All types in list must be polytypes with type parameter lists of
   *  same length as tparams.
   *  Returns list of list of bounds infos, where corresponding type
   *  parameters are renamed to tparams.
   */
  private def matchingBounds(tps: List[Type], tparams: List[Symbol]): List[List[Type]] = {
    def getBounds(tp: Type): List[Type] = tp match {
      case PolyType(tparams1, _) if sameLength(tparams1, tparams) =>
        tparams1 map (tparam => tparam.info.substSym(tparams1, tparams))
      case tp =>
        if (tp ne tp.normalize) getBounds(tp.normalize)
        else throw new NoCommonType(tps)
    }
    tps map getBounds
  }

  /** All types in list must be polytypes with type parameter lists of
   *  same length as tparams.
   *  Returns list of instance types, where corresponding type
   *  parameters are renamed to tparams.
   */
  private def matchingInstTypes(tps: List[Type], tparams: List[Symbol]): List[Type] = {
    def transformResultType(tp: Type): Type = tp match {
      case PolyType(tparams1, restpe) if sameLength(tparams1, tparams) =>
        restpe.substSym(tparams1, tparams)
      case tp =>
        if (tp ne tp.normalize) transformResultType(tp.normalize)
        else throw new NoCommonType(tps)
    }
    tps map transformResultType
  }

  /** All types in list must be method types with equal parameter types.
   *  Returns list of their result types.
   */
  private def matchingRestypes(tps: List[Type], pts: List[Type]): List[Type] =
    tps map {
      case MethodType(params1, res) if (isSameTypes(params1 map (_.tpe), pts)) =>
        res
      case NullaryMethodType(res) if pts isEmpty =>
        res
      case _ =>
        throw new NoCommonType(tps)
    }

// Errors and Diagnostics -----------------------------------------------------

  /** A throwable signalling a type error */
  class TypeError(var pos: Position, val msg: String) extends Throwable(msg) {
    def this(msg: String) = this(NoPosition, msg)
  }

  // TODO: RecoverableCyclicReference should be separated from TypeError,
  // but that would be a big change. Left for further refactoring.
  /** An exception for cyclic references from which we can recover */
  case class RecoverableCyclicReference(sym: Symbol)
    extends TypeError("illegal cyclic reference involving " + sym)

  class NoCommonType(tps: List[Type]) extends Throwable(
    "lub/glb of incompatible types: " + tps.mkString("", " and ", "")) with ControlThrowable

  /** A throwable signalling a malformed type */
  class MalformedType(msg: String) extends TypeError(msg) {
    def this(pre: Type, tp: String) = this("malformed type: " + pre + "#" + tp)
  }

  /** The current indentation string for traces */
  private var indent: String = ""

  /** Perform operation `p` on arguments `tp1`, `arg2` and print trace of computation. */
  protected def explain[T](op: String, p: (Type, T) => Boolean, tp1: Type, arg2: T): Boolean = {
    Console.println(indent + tp1 + " " + op + " " + arg2 + "?" /* + "("+tp1.getClass+","+arg2.getClass+")"*/)
    indent = indent + "  "
    val result = p(tp1, arg2)
    indent = indent stripSuffix "  "
    Console.println(indent + result)
    result
  }

  /** If option `explaintypes` is set, print a subtype trace for `found <:< required`. */
  def explainTypes(found: Type, required: Type) {
    if (settings.explaintypes.value) withTypesExplained(found <:< required)
  }

  /** If option `explaintypes` is set, print a subtype trace for `op(found, required)`. */
  def explainTypes(op: (Type, Type) => Any, found: Type, required: Type) {
    if (settings.explaintypes.value) withTypesExplained(op(found, required))
  }

  /** Execute `op` while printing a trace of the operations on types executed. */
  def withTypesExplained[A](op: => A): A = {
    val s = explainSwitch
    try { explainSwitch = true; op } finally { explainSwitch = s }
  }

  def objToAny(tp: Type): Type =
    if (!phase.erasedTypes && tp.typeSymbol == ObjectClass) AnyClass.tpe
    else tp

  val shorthands = Set(
    "scala.collection.immutable.List",
    "scala.collection.immutable.Nil",
    "scala.collection.Seq",
    "scala.collection.Traversable",
    "scala.collection.Iterable",
    "scala.collection.mutable.StringBuilder",
    "scala.collection.IndexedSeq",
    "scala.collection.Iterator")


  /** The maximum number of recursions allowed in toString
   */
  final val maxTostringRecursions = 50

  private var tostringRecursions = 0

  protected def typeToString(tpe: Type): String =
    if (tostringRecursions >= maxTostringRecursions)
      "..."
    else
      try {
        tostringRecursions += 1
        tpe.safeToString
      } finally {
        tostringRecursions -= 1
      }
   
}<|MERGE_RESOLUTION|>--- conflicted
+++ resolved
@@ -1353,14 +1353,11 @@
         cached
       else {
         defineBaseTypeSeqOfCompoundType(this)
+        if (baseTypeSeqCache eq undetBaseTypeSeq)
+          throw new RecoverableCyclicReference(typeSymbol)
+        
         baseTypeSeqCache
       }
-<<<<<<< HEAD
-      if (baseTypeSeqCache eq undetBaseTypeSeq)
-        throw new RecoverableCyclicReference(typeSymbol)
-      baseTypeSeqCache
-=======
->>>>>>> 3a09b784
     }
 
     override def baseTypeSeqDepth: Int = baseTypeSeq.maxDepth
@@ -1370,14 +1367,11 @@
       if (baseClassesPeriod == currentPeriod && cached != null) cached
       else {
         defineBaseClassesOfCompoundType(this)
+        if (baseClassesCache eq null)
+          throw new RecoverableCyclicReference(typeSymbol)
+        
         baseClassesCache
       }
-<<<<<<< HEAD
-      if (baseClassesCache eq null)
-        throw new RecoverableCyclicReference(typeSymbol)
-      baseClassesCache
-=======
->>>>>>> 3a09b784
     }
 
     /** The slightly less idiomatic use of Options is due to
@@ -2112,14 +2106,11 @@
         cache
       else {
         defineBaseTypeSeqOfTypeRef(this)
+        if (baseTypeSeqCache == undetBaseTypeSeq)
+          throw new RecoverableCyclicReference(sym)
+
         baseTypeSeqCache
       }
-<<<<<<< HEAD
-      if (baseTypeSeqCache == undetBaseTypeSeq)
-        throw new RecoverableCyclicReference(sym)
-      baseTypeSeqCache
-=======
->>>>>>> 3a09b784
     }
 
     private def preString = (
