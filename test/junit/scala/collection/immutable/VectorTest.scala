package scala.collection.immutable

import org.junit.Assert._
import org.junit.runner.RunWith
import org.junit.runners.JUnit4
import org.junit.Test

@RunWith(classOf[JUnit4])
class VectorTest {

  @Test
  def hasCorrectDropAndTakeMethods(): Unit = {
    val v = Vector(0) ++ Vector(1 to 64: _*)

    assertEquals(Vector(0, 1), v take 2)
    assertEquals(Vector(63, 64), v takeRight 2)
    assertEquals(Vector(2 to 64: _*), v drop 2)
    assertEquals(Vector(0 to 62: _*), v dropRight 2)

    assertEquals(v, v take Int.MaxValue)
    assertEquals(v, v takeRight Int.MaxValue)
    assertEquals(Vector.empty[Int], v drop Int.MaxValue)
    assertEquals(Vector.empty[Int], v dropRight Int.MaxValue)

    assertEquals(Vector.empty[Int], v take Int.MinValue)
    assertEquals(Vector.empty[Int], v takeRight Int.MinValue)
    assertEquals(v, v drop Int.MinValue)
    assertEquals(v, v dropRight Int.MinValue)
  }

  @Test
  def hasCorrectPrependedAll(): Unit = {
    val els = Vector(1 to 1000: _*)

    for (i <- 0 until els.size) {
      val (prefix, suffix) = els.splitAt(i)

      assertEquals(els, prefix ++: suffix)
      assertEquals(els, prefix.toList ++: suffix)
    }
  }

<<<<<<< HEAD
  @Test
  def factoryReuse(): Unit = {
    assertSame(Vector.empty, Vector.empty)
    assertSame(Vector.empty, Vector())
    val m = Vector("a")
    assertSame(m, Vector.from(m))
    assertSame(m, Vector.apply(m: _*))
  }
=======
  @Test def checkSearch: Unit = SeqTests.checkSearch(Vector(0 to 1000: _*), 15,  implicitly[Ordering[Int]])
  
>>>>>>> 00f52f5b
}<|MERGE_RESOLUTION|>--- conflicted
+++ resolved
@@ -40,7 +40,6 @@
     }
   }
 
-<<<<<<< HEAD
   @Test
   def factoryReuse(): Unit = {
     assertSame(Vector.empty, Vector.empty)
@@ -49,8 +48,6 @@
     assertSame(m, Vector.from(m))
     assertSame(m, Vector.apply(m: _*))
   }
-=======
+
   @Test def checkSearch: Unit = SeqTests.checkSearch(Vector(0 to 1000: _*), 15,  implicitly[Ordering[Int]])
-  
->>>>>>> 00f52f5b
 }