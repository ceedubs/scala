#!/bin/bash

<<<<<<< HEAD
# TRAVIS_CI_SECRET=$(cat /dev/urandom | head -c 10000 | openssl sha1)
# travis encrypt "PRIV_KEY_SECRET=$TRAVIS_CI_SECRET"

# every forced command needs a new key -- generate a pair thusly:
# ssh-keygen -b 4096 -f ~/.ssh/id_dsa_spec213_b4096
# openssl aes-256-cbc -pass "pass:$TRAVIS_CI_SECRET" -in ~/.ssh/id_dsa_spec213_b4096 -out ./spec/id_dsa_travis.enc -a

if [ "${PRIV_KEY_SECRET}" != "" -a "${TRAVIS_PULL_REQUEST}" = "false" ] ; then
  openssl aes-256-cbc -pass "pass:$PRIV_KEY_SECRET" -in spec/id_dsa_travis.enc -out spec/id_dsa_travis -d -a
  chmod 600 spec/id_dsa_travis
  eval "$(ssh-agent)"
  ssh-add -D
  ssh-add spec/id_dsa_travis
  rsync -e "ssh -o StrictHostKeyChecking=no" -rzv build/spec/ scalatest@chara.epfl.ch:/home/linuxsoft/archives/scala/spec/2.12/
fi
=======
# based on http://www.paperplanes.de/2013/8/13/deploying-your-jekyll-blog-to-s3-with-travis-ci.html

set -e
openssl aes-256-cbc -pass "pass:$PRIV_KEY_SECRET" -in spec/id_dsa_travis.enc -out spec/id_dsa_travis -d -a
chmod 600 spec/id_dsa_travis
eval "$(ssh-agent)"
ssh-add -D
ssh-add spec/id_dsa_travis

# the key is restricted using forced commands so that it can only upload to the directory we need here
rsync -e "ssh -o StrictHostKeyChecking=no" -rzv build/spec/ \
  scalatest@chara.epfl.ch:/home/linuxsoft/archives/scala/spec/2.12/
>>>>>>> 5331f0b4
<|MERGE_RESOLUTION|>--- conflicted
+++ resolved
@@ -1,23 +1,4 @@
 #!/bin/bash
-
-<<<<<<< HEAD
-# TRAVIS_CI_SECRET=$(cat /dev/urandom | head -c 10000 | openssl sha1)
-# travis encrypt "PRIV_KEY_SECRET=$TRAVIS_CI_SECRET"
-
-# every forced command needs a new key -- generate a pair thusly:
-# ssh-keygen -b 4096 -f ~/.ssh/id_dsa_spec213_b4096
-# openssl aes-256-cbc -pass "pass:$TRAVIS_CI_SECRET" -in ~/.ssh/id_dsa_spec213_b4096 -out ./spec/id_dsa_travis.enc -a
-
-if [ "${PRIV_KEY_SECRET}" != "" -a "${TRAVIS_PULL_REQUEST}" = "false" ] ; then
-  openssl aes-256-cbc -pass "pass:$PRIV_KEY_SECRET" -in spec/id_dsa_travis.enc -out spec/id_dsa_travis -d -a
-  chmod 600 spec/id_dsa_travis
-  eval "$(ssh-agent)"
-  ssh-add -D
-  ssh-add spec/id_dsa_travis
-  rsync -e "ssh -o StrictHostKeyChecking=no" -rzv build/spec/ scalatest@chara.epfl.ch:/home/linuxsoft/archives/scala/spec/2.12/
-fi
-=======
-# based on http://www.paperplanes.de/2013/8/13/deploying-your-jekyll-blog-to-s3-with-travis-ci.html
 
 set -e
 openssl aes-256-cbc -pass "pass:$PRIV_KEY_SECRET" -in spec/id_dsa_travis.enc -out spec/id_dsa_travis -d -a
@@ -28,5 +9,4 @@
 
 # the key is restricted using forced commands so that it can only upload to the directory we need here
 rsync -e "ssh -o StrictHostKeyChecking=no" -rzv build/spec/ \
-  scalatest@chara.epfl.ch:/home/linuxsoft/archives/scala/spec/2.12/
->>>>>>> 5331f0b4
+  scalatest@chara.epfl.ch:/home/linuxsoft/archives/scala/spec/2.13/