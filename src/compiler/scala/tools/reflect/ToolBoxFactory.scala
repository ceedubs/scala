--- conflicted
+++ resolved
@@ -116,57 +116,9 @@
         (expr, freeTermNames)
       }
 
-<<<<<<< HEAD
-      def transformDuringTyper(expr0: Tree, withImplicitViewsDisabled: Boolean, withMacrosDisabled: Boolean)(transform: (analyzer.Typer, Tree) => Tree): Tree = {
-        verify(expr0)
-
-        // need to wrap the expr, because otherwise you won't be able to typecheck macros against something that contains free vars
-        val exprAndFreeTerms = extractFreeTerms(expr0, wrapFreeTermRefs = false)
-        var expr = exprAndFreeTerms._1
-        val freeTerms = exprAndFreeTerms._2
-        val dummies = freeTerms.map{ case (freeTerm, name) => ValDef(NoMods, name, TypeTree(freeTerm.info), Select(Ident(PredefModule), newTermName("$qmark$qmark$qmark"))) }.toList
-        expr = Block(dummies, wrapIntoTerm(expr))
-
-        // [Eugene] how can we implement that?
-        // !!! Why is this is in the empty package? If it's only to make
-        // it inaccessible then please put it somewhere designed for that
-        // rather than polluting the empty package with synthetics.
-        val ownerClass    = rootMirror.EmptyPackageClass.newClassSymbol(newTypeName("<expression-owner>"))
-        build.setInfo(ownerClass, ClassInfoType(List(ObjectTpe), newScope, ownerClass))
-        val owner         = ownerClass.newLocalDummy(expr.pos)
-        val currentTyper  = analyzer.newTyper(analyzer.rootContext(NoCompilationUnit, EmptyTree).make(expr, owner))
-        val wrapper1      = if (!withImplicitViewsDisabled) (currentTyper.context.withImplicitsEnabled[Tree] _) else (currentTyper.context.withImplicitsDisabled[Tree] _)
-        val wrapper2      = if (!withMacrosDisabled) (currentTyper.context.withMacrosEnabled[Tree] _) else (currentTyper.context.withMacrosDisabled[Tree] _)
-        def wrapper       (tree: => Tree) = wrapper1(wrapper2(tree))
-
-        val run = new Run
-        run.symSource(ownerClass) = NoAbstractFile // need to set file to something different from null, so that currentRun.defines works
-        phase = run.typerPhase // need to set a phase to something <= typerPhase, otherwise implicits in typedSelect will be disabled
-        currentTyper.context.setReportErrors() // need to manually set context mode, otherwise typer.silent will throw exceptions
-        reporter.reset()
-
-        val expr1 = wrapper(transform(currentTyper, expr))
-        var (dummies1, unwrapped) = expr1 match {
-          case Block(dummies, unwrapped) => ((dummies, unwrapped))
-          case unwrapped                 => ((Nil, unwrapped))
-        }
-        val invertedIndex = freeTerms map (_.swap)
-        // todo. also fixup singleton types
-        unwrapped = new Transformer {
-          override def transform(tree: Tree): Tree =
-            tree match {
-              case Ident(name: TermName) if invertedIndex contains name =>
-                Ident(invertedIndex(name)) setType tree.tpe
-              case _ =>
-                super.transform(tree)
-            }
-        }.transform(unwrapped)
-        new TreeTypeSubstituter(dummies1 map (_.symbol), dummies1 map (dummy => SingleType(NoPrefix, invertedIndex(dummy.symbol.name.toTermName)))).traverse(unwrapped)
-        unwrapped = if (expr0.isTerm) unwrapped else unwrapFromTerm(unwrapped)
-        unwrapped
-=======
-      def transformDuringTyper(expr: Tree, withImplicitViewsDisabled: Boolean, withMacrosDisabled: Boolean)(transform: (analyzer.Typer, Tree) => Tree): Tree = {
-        wrappingIntoTerm(verify(expr))(expr1 => {
+      def transformDuringTyper(expr: Tree, mode: scala.reflect.internal.Mode, withImplicitViewsDisabled: Boolean, withMacrosDisabled: Boolean)(transform: (analyzer.Typer, Tree) => Tree): Tree = {
+        def withWrapping(tree: Tree)(op: Tree => Tree) = if (mode == TERMmode) wrappingIntoTerm(tree)(op) else op(tree)
+        withWrapping(verify(expr))(expr1 => {
           // need to extract free terms, because otherwise you won't be able to typecheck macros against something that contains them
           val exprAndFreeTerms = extractFreeTerms(expr1, wrapFreeTermRefs = false)
           var expr2 = exprAndFreeTerms._1
@@ -179,7 +131,7 @@
           // rather than polluting the empty package with synthetics.
           // [Eugene] how can we implement that?
           val ownerClass       = rootMirror.EmptyPackageClass.newClassSymbol(newTypeName("<expression-owner>"))
-          build.setTypeSignature(ownerClass, ClassInfoType(List(ObjectTpe), newScope, ownerClass))
+          build.setInfo(ownerClass, ClassInfoType(List(ObjectTpe), newScope, ownerClass))
           val owner            = ownerClass.newLocalDummy(expr2.pos)
           val currentTyper     = analyzer.newTyper(analyzer.rootContext(NoCompilationUnit, EmptyTree).make(expr2, owner))
           val withImplicitFlag = if (!withImplicitViewsDisabled) (currentTyper.context.withImplicitsEnabled[Tree] _) else (currentTyper.context.withImplicitsDisabled[Tree] _)
@@ -210,19 +162,13 @@
           new TreeTypeSubstituter(dummies1 map (_.symbol), dummies1 map (dummy => SingleType(NoPrefix, invertedIndex(dummy.symbol.name.toTermName)))).traverse(result)
           result
         })
->>>>>>> 6ef6c96e
       }
 
       def typecheck(expr: Tree, pt: Type, mode: scala.reflect.internal.Mode, silent: Boolean, withImplicitViewsDisabled: Boolean, withMacrosDisabled: Boolean): Tree =
-        transformDuringTyper(expr, withImplicitViewsDisabled = withImplicitViewsDisabled, withMacrosDisabled = withMacrosDisabled)(
+        transformDuringTyper(expr, mode, withImplicitViewsDisabled = withImplicitViewsDisabled, withMacrosDisabled = withMacrosDisabled)(
           (currentTyper, expr) => {
-<<<<<<< HEAD
-            trace("typing (implicit views = %s, macros = %s): ".format(!withImplicitViewsDisabled, !withMacrosDisabled))(showAttributed(expr, true, true, settings.Yshowsymkinds.value))
+            trace("typing (implicit views = %s, macros = %s): ".format(!withImplicitViewsDisabled, !withMacrosDisabled))(showAttributed(expr, true, true, settings.Yshowsymowners.value, settings.Yshowsymkinds.value))
             currentTyper.silent(_.typed(expr, mode, pt), reportAmbiguousErrors = false) match {
-=======
-            trace("typing (implicit views = %s, macros = %s): ".format(!withImplicitViewsDisabled, !withMacrosDisabled))(showAttributed(expr, true, true, settings.Yshowsymowners.value, settings.Yshowsymkinds.value))
-            currentTyper.silent(_.typed(expr, pt), reportAmbiguousErrors = false) match {
->>>>>>> 6ef6c96e
               case analyzer.SilentResultValue(result) =>
                 trace("success: ")(showAttributed(result, true, true, settings.Yshowsymkinds.value))
                 result
@@ -234,7 +180,7 @@
           })
 
       def inferImplicit(tree: Tree, pt: Type, isView: Boolean, silent: Boolean, withMacrosDisabled: Boolean, pos: Position): Tree =
-        transformDuringTyper(tree, withImplicitViewsDisabled = false, withMacrosDisabled = withMacrosDisabled)(
+        transformDuringTyper(tree, TERMmode, withImplicitViewsDisabled = false, withMacrosDisabled = withMacrosDisabled)(
           (currentTyper, tree) => {
             trace("inferring implicit %s (macros = %s): ".format(if (isView) "view" else "value", !withMacrosDisabled))(showAttributed(pt, true, true, settings.Yshowsymowners.value, settings.Yshowsymkinds.value))
             analyzer.inferImplicit(tree, pt, isView, currentTyper.context, silent, withMacrosDisabled, pos, (pos, msg) => throw ToolBoxError(msg))
