/* NSC -- new Scala compiler
 * Copyright 2005-2011 LAMP/EPFL
 * @author
 */

package scala.tools.nsc
package transform

import symtab.Flags._
import scala.collection.{ mutable, immutable }

/*<export> */
/** - uncurry all symbol and tree types (@see UnCurryPhase) -- this includes normalizing all proper types.
 *  - for every curried parameter list:  (ps_1) ... (ps_n) ==> (ps_1, ..., ps_n)
 *  - for every curried application: f(args_1)...(args_n) ==> f(args_1, ..., args_n)
 *  - for every type application: f[Ts] ==> f[Ts]() unless followed by parameters
 *  - for every use of a parameterless function: f ==> f()  and  q.f ==> q.f()
 *  - for every def-parameter:  x: => T ==> x: () => T
 *  - for every use of a def-parameter: x ==> x.apply()
 *  - for every argument to a def parameter `x: => T':
 *      if argument is not a reference to a def parameter:
 *        convert argument `e` to (expansion of) `() => e'
 *  - for every repeated Scala parameter `x: T*' --> x: Seq[T].
 *  - for every repeated Java parameter `x: T...' --> x: Array[T], except:
 *    if T is an unbounded abstract type, replace --> x: Array[Object]
 *  - for every argument list that corresponds to a repeated Scala parameter
 *       (a_1, ..., a_n) => (Seq(a_1, ..., a_n))
 *  - for every argument list that corresponds to a repeated Java parameter
 *       (a_1, ..., a_n) => (Array(a_1, ..., a_n))
 *  - for every argument list that is an escaped sequence
 *       (a_1:_*) => (a_1) (possibly converted to sequence or array, as needed)
 *  - convert implicit method types to method types
 *  - convert non-trivial catches in try statements to matches
 *  - convert non-local returns to throws with enclosing try statements.
 */
/*</export> */
abstract class UnCurry extends InfoTransform
                          with reflect.internal.transform.UnCurry
                          with TypingTransformers with ast.TreeDSL {
  val global: Global               // need to repeat here because otherwise last mixin defines global as
                                   // SymbolTable. If we had DOT this would not be an issue
  import global._                  // the global environment
  import definitions._             // standard classes and methods
  import CODE._

  val phaseName: String = "uncurry"

  def newTransformer(unit: CompilationUnit): Transformer = new UnCurryTransformer(unit)
  override def changesBaseClasses = false

// ------ Type transformation --------------------------------------------------------

// uncurry and uncurryType expand type aliases

  /** Traverse tree omitting local method definitions.
   *  If a `return` is encountered, set `returnFound` to true.
   *  Used for MSIL only.
   */
  private object lookForReturns extends Traverser {
    var returnFound = false
    override def traverse(tree: Tree): Unit =  tree match {
      case Return(_) => returnFound = true
      case DefDef(_, _, _, _, _, _) => ;
      case _ => super.traverse(tree)
    }
    def found(tree: Tree) = {
      returnFound = false
      traverse(tree)
      returnFound
    }
  }

  class UnCurryTransformer(unit: CompilationUnit) extends TypingTransformer(unit) {

    private var needTryLift = false
    private var inPattern = false
    private var inConstructorFlag = 0L
    private val byNameArgs = new mutable.HashSet[Tree]
    private val noApply = new mutable.HashSet[Tree]
    private val newMembers = mutable.ArrayBuffer[Tree]()
    private val repeatedParams = mutable.Map[Symbol, List[ValDef]]()

    @inline private def withInPattern[T](value: Boolean)(body: => T): T = {
      inPattern = value
      try body
      finally inPattern = !value
    }

    private lazy val serialVersionUIDAnnotation =
      AnnotationInfo(SerialVersionUIDAttr.tpe, List(Literal(Constant(0))), List())

    private var nprinted = 0

    override def transform(tree: Tree): Tree = try { //debug
      postTransform(mainTransform(tree))
    } catch {
      case ex: Throwable =>
        if (nprinted < 10) {
          Console.println("exception when traversing " + tree)
          nprinted += 1
        }
        throw ex
    }

    /* Is tree a reference `x` to a call by name parameter that needs to be converted to
     * x.apply()? Note that this is not the case if `x` is used as an argument to another
     * call by name parameter.
     */
    def isByNameRef(tree: Tree): Boolean =
      tree.isTerm && tree.hasSymbol &&
      isByNameParamType(tree.symbol.tpe) &&
      !byNameArgs(tree)

    /** Uncurry a type of a tree node.
     *  This function is sensitive to whether or not we are in a pattern -- when in a pattern
     *  additional parameter sections of a case class are skipped.
     */
    def uncurryTreeType(tp: Type): Type = tp match {
      case MethodType(params, MethodType(params1, restpe)) if inPattern =>
        uncurryTreeType(MethodType(params, restpe))
      case _ =>
        uncurry(tp)
    }

// ------- Handling non-local returns -------------------------------------------------

    /** The type of a non-local return expression with given argument type */
    private def nonLocalReturnExceptionType(argtype: Type) =
      appliedType(NonLocalReturnControlClass.typeConstructor, List(argtype))

    /** A hashmap from method symbols to non-local return keys */
    private val nonLocalReturnKeys = perRunCaches.newMap[Symbol, Symbol]()

    /** Return non-local return key for given method */
    private def nonLocalReturnKey(meth: Symbol) =
      nonLocalReturnKeys.getOrElseUpdate(meth,
        meth.newValue(unit.freshTermName("nonLocalReturnKey"), meth.pos, SYNTHETIC) setInfo ObjectClass.tpe
      )

    /** Generate a non-local return throw with given return expression from given method.
     *  I.e. for the method's non-local return key, generate:
     *
     *    throw new NonLocalReturnControl(key, expr)
     *  todo: maybe clone a pre-existing exception instead?
     *  (but what to do about exceptions that miss their targets?)
     */
    private def nonLocalReturnThrow(expr: Tree, meth: Symbol) = localTyper typed {
      Throw(
        nonLocalReturnExceptionType(expr.tpe.widen),
        Ident(nonLocalReturnKey(meth)),
        expr
      )
    }

    /** Transform (body, key) to:
     *
     *  {
     *    val key = new Object()
     *    try {
     *      body
     *    } catch {
     *      case ex: NonLocalReturnControl[_] =>
     *        if (ex.key().eq(key)) ex.value()
     *        else throw ex
     *    }
     *  }
     */
    private def nonLocalReturnTry(body: Tree, key: Symbol, meth: Symbol) = {
      localTyper typed {
        val extpe   = nonLocalReturnExceptionType(meth.tpe.finalResultType)
        val ex      = meth.newValue(body.pos, nme.ex) setInfo extpe
        val pat     = gen.mkBindForCase(ex, NonLocalReturnControlClass, List(meth.tpe.finalResultType))
        val rhs = (
          IF   ((ex DOT nme.key)() OBJ_EQ Ident(key))
          THEN ((ex DOT nme.value)())
          ELSE (Throw(Ident(ex)))
        )
        val keyDef   = ValDef(key, New(ObjectClass.tpe))
        val tryCatch = Try(body, pat -> rhs)

        Block(List(keyDef), tryCatch)
      }
    }

// ------ Transforming anonymous functions and by-name-arguments ----------------

    /** Undo eta expansion for parameterless and nullary methods */
    def deEta(fun: Function): Tree = fun match {
      case Function(List(), Apply(expr, List())) if treeInfo.isExprSafeToInline(expr) =>
        if (expr hasSymbolWhich (_.isLazy))
          fun
        else
          expr
      case Function(List(), expr) if isByNameRef(expr) =>
        noApply += expr
        expr
      case _ =>
        fun
    }


    /*  Transform a function node (x_1,...,x_n) => body of type FunctionN[T_1, .., T_N, R] to
     *
     *    class $anon() extends AbstractFunctionN[T_1, .., T_N, R] with Serializable {
     *      def apply(x_1: T_1, ..., x_N: T_n): R = body
     *    }
     *    new $anon()
     *
     *  transform a function node (x => body) of type PartialFunction[T, R] where
     *    body = expr match { case P_i if G_i => E_i }_i=1..n
     *  to:
     *
     *    class $anon() extends AbstractPartialFunction[T, R] with Serializable {
     *      def apply(x: T): R = (expr: @unchecked) match {
     *        case P_1 if G_1 => E_1
     *        ...
     *        case P_n if G_n => true
     *        case _ => this.missingCase(expr)
     *      }
     *      def _isDefinedAt(x: T): boolean = (x: @unchecked) match {
     *        case P_1 if G_1 => true
     *        ...
     *        case P_n if G_n => true
     *        case _ => false
     *      }
     *    }
     *    new $anon()
     *
     *  However, if one of the patterns P_i if G_i is a default pattern,
     *  drop the last default clause in the definition of `apply` and generate for `_isDefinedAt` instead
     *
     *      def isDefinedAtCurrent(x: T): boolean = true
     */
    def transformFunction(fun: Function): Tree = {
      val fun1 = deEta(fun)
      def owner = fun.symbol.owner
      def targs = fun.tpe.typeArgs
      def isPartial = fun.tpe.typeSymbol == PartialFunctionClass

      if (fun1 ne fun) fun1
      else {
        val (formals, restpe) = (targs.init, targs.last)
        val anonClass = owner.newAnonymousFunctionClass(fun.pos, inConstructorFlag)
        def parents =
          if (isFunctionType(fun.tpe)) List(abstractFunctionForFunctionType(fun.tpe), SerializableClass.tpe)
          else if (isPartial) List(appliedType(AbstractPartialFunctionClass.typeConstructor, targs), SerializableClass.tpe)
          else List(ObjectClass.tpe, fun.tpe, SerializableClass.tpe)

        anonClass setInfo ClassInfoType(parents, newScope, anonClass)
        val applyMethod = anonClass.newMethod(nme.apply, fun.pos, FINAL)
        applyMethod setInfoAndEnter MethodType(applyMethod newSyntheticValueParams formals, restpe)
        anonClass addAnnotation serialVersionUIDAnnotation

        fun.vparams foreach (_.symbol.owner = applyMethod)
        fun.body.changeOwner(fun.symbol -> applyMethod)

        def missingCaseCall(scrutinee: Tree): Tree = Apply(Select(This(anonClass), nme.missingCase), List(scrutinee))

        def applyMethodDef() = {
          val body = localTyper.typedPos(fun.pos) {
            if (isPartial) gen.mkUncheckedMatch(gen.withDefaultCase(fun.body, missingCaseCall))
            else fun.body
          }
          // Have to repack the type to avoid mismatches when existentials
          // appear in the result - see SI-4869.
          val applyResultType = localTyper.packedType(body, applyMethod)
          DefDef(Modifiers(FINAL), nme.apply, Nil, List(fun.vparams), TypeTree(applyResultType), body) setSymbol applyMethod
        }
        def isDefinedAtMethodDef() = {
          val isDefinedAtName = {
            if (anonClass.info.member(nme._isDefinedAt) != NoSymbol) nme._isDefinedAt
            else nme.isDefinedAt
          }
          val m      = anonClass.newMethod(isDefinedAtName, fun.pos, FINAL)
          val params = m newSyntheticValueParams formals
          m setInfoAndEnter MethodType(params, BooleanClass.tpe)

          val substParam = new TreeSymSubstituter(fun.vparams map (_.symbol), params)
          def substTree[T <: Tree](t: T): T = substParam(resetLocalAttrs(t))

          object isDefinedAtTransformer extends gen.MatchMatcher {
            // TODO: optimize duplication, but make sure ValDef's introduced by wrap are treated correctly
            override def caseMatch(orig: Tree, selector: Tree, cases: List[CaseDef], wrap: Tree => Tree): Tree = {
              def transformCase(cdef: CaseDef): CaseDef =
                CaseDef(cdef.pat, cdef.guard, Literal(Constant(true)))

              def defaultCase = CaseDef(Ident(nme.WILDCARD), EmptyTree, Literal(Constant(false)))

              val casesNoSynthCatchAll = dropSyntheticCatchAll(cases)

              gen.mkUncheckedMatch(
                if (casesNoSynthCatchAll exists treeInfo.isDefaultCase) Literal(Constant(true))
                else substTree(wrap(Match(selector, (casesNoSynthCatchAll map transformCase) :+ defaultCase)).duplicate)
              )
            }

            override def caseVirtualizedMatch(orig: Tree, _match: Tree, targs: List[Tree], scrut: Tree, matcher: Tree): Tree = {
              object noOne extends Transformer {
                override val treeCopy = newStrictTreeCopier // must duplicate everything
                val one = _match.tpe member newTermName("one")
                override def transform(tree: Tree): Tree = tree match {
                  case Apply(fun, List(a)) if fun.symbol == one =>
                    // blow one's argument away since all we want to know is whether the match succeeds or not
                    // (the alternative, making `one` CBN, would entail moving away from Option)
                    Apply(fun.duplicate, List(gen.mkZeroContravariantAfterTyper(a.tpe)))
                  case _ =>
                    super.transform(tree)
                }
              }
              substTree(Apply(Apply(TypeApply(Select(_match.duplicate, _match.tpe.member(newTermName("isSuccess"))), targs map (_.duplicate)), List(scrut.duplicate)), List(noOne.transform(matcher))))
            }

            override def caseVirtualizedMatchOpt(orig: Tree, zero: ValDef, x: ValDef, matchRes: ValDef, keepGoing: ValDef, stats: List[Tree], epilogue: Tree, wrap: Tree => Tree) = {
              object dropMatchResAssign extends Transformer {
                // override val treeCopy = newStrictTreeCopier // will duplicate below
                override def transform(tree: Tree): Tree = tree match {
                  // don't compute the result of the match -- remove the block for the RHS (emitted by pmgen.one), except for the assignment to keepGoing
                  case gen.VirtualCaseDef(assignKeepGoing, matchRes, zero) if assignKeepGoing.lhs.symbol eq keepGoing.symbol =>
                    Block(List(assignKeepGoing), zero)
                  case _ =>
                    super.transform(tree)
                }
              }
              val statsNoMatchRes: List[Tree] = stats map (dropMatchResAssign.transform) toList
              val idaBlock = wrap(Block(
                zero ::
                x ::
                /* drop matchRes def */
                keepGoing ::
                statsNoMatchRes,
                NOT(REF(keepGoing.symbol)) // replace `if (keepGoing) throw new MatchError(...) else matchRes` epilogue by `!keepGoing`
              ))
              substTree(idaBlock.duplicate) // duplicate on block as a whole to ensure valdefs are properly cloned and substed
            }
          }

          DefDef(m, isDefinedAtTransformer(fun.body))
        }

        val members =
          if (isPartial) List(applyMethodDef, isDefinedAtMethodDef)
          else List(applyMethodDef)

        localTyper.typedPos(fun.pos) {
          Block(
            List(ClassDef(anonClass, NoMods, List(List()), List(List()), members, fun.pos)),
            Typed(New(anonClass.tpe), TypeTree(fun.tpe)))
        }
      }
    }

    def transformArgs(pos: Position, fun: Symbol, args: List[Tree], formals: List[Type]) = {
      val isJava = fun.isJavaDefined
      def transformVarargs(varargsElemType: Type) = {
        def mkArrayValue(ts: List[Tree], elemtp: Type) =
          ArrayValue(TypeTree(elemtp), ts) setType arrayType(elemtp)

        // when calling into scala varargs, make sure it's a sequence.
        def arrayToSequence(tree: Tree, elemtp: Type) = {
          afterUncurry {
            localTyper.typedPos(pos) {
              val pt = arrayType(elemtp)
              val adaptedTree = // might need to cast to Array[elemtp], as arrays are not covariant
                if (tree.tpe <:< pt) tree
                else gen.mkCastArray(tree, elemtp, pt)

              gen.mkWrapArray(adaptedTree, elemtp)
            }
          }
        }

        // when calling into java varargs, make sure it's an array - see bug #1360
        def sequenceToArray(tree: Tree) = {
          val toArraySym = tree.tpe member nme.toArray
          assert(toArraySym != NoSymbol)
          def getManifest(tp: Type): Tree = {
            val manifestOpt = localTyper.findManifest(tp, false)
            // Don't want bottom types getting any further than this (SI-4024)
            if (tp.typeSymbol.isBottomClass) getManifest(AnyClass.tpe)
            else if (!manifestOpt.tree.isEmpty) manifestOpt.tree
            else if (tp.bounds.hi ne tp) getManifest(tp.bounds.hi)
            else localTyper.getManifestTree(tree, tp, false)
          }
          afterUncurry {
            localTyper.typedPos(pos) {
              Apply(gen.mkAttributedSelect(tree, toArraySym),
                    List(getManifest(tree.tpe.baseType(TraversableClass).typeArgs.head)))
            }
          }
        }

        var suffix: Tree =
          if (treeInfo isWildcardStarArgList args) {
            val Typed(tree, _) = args.last;
            if (isJava)
              if (tree.tpe.typeSymbol == ArrayClass) tree
              else sequenceToArray(tree)
            else
              if (tree.tpe.typeSymbol isSubClass TraversableClass) tree   // @PP: I suspect this should be SeqClass
              else arrayToSequence(tree, varargsElemType)
          }
          else {
            def mkArray = mkArrayValue(args drop (formals.length - 1), varargsElemType)
            if (isJava || inPattern) mkArray
            else if (args.isEmpty) gen.mkNil  // avoid needlessly double-wrapping an empty argument list
            else arrayToSequence(mkArray, varargsElemType)
          }

        afterUncurry {
          if (isJava && isPrimitiveArray(suffix.tpe) && isArrayOfSymbol(fun.tpe.params.last.tpe, ObjectClass)) {
            suffix = localTyper.typedPos(pos) {
              gen.mkRuntimeCall(nme.toObjectArray, List(suffix))
            }
          }
        }
        args.take(formals.length - 1) :+ (suffix setType formals.last)
      }

      val args1 = if (isVarArgTypes(formals)) transformVarargs(formals.last.typeArgs.head) else args

      map2(formals, args1) { (formal, arg) =>
        if (!isByNameParamType(formal)) {
          arg
        } else if (isByNameRef(arg)) {
          byNameArgs += arg
          arg setType functionType(List(), arg.tpe)
        } else {
          if (opt.verboseDebug) {
            val posstr  = arg.pos.source.path + ":" + arg.pos.line
            val permstr = if (fun.isPrivate) "private" else "notprivate"
            log("byname | %s | %s | %s".format(posstr, fun.fullName, permstr))
          }

          val result = localTyper.typed(
            Function(Nil, arg) setPos arg.pos).asInstanceOf[Function]
          new ChangeOwnerTraverser(currentOwner, result.symbol).traverse(arg)
          transformFunction(result)
        }
      }
    }

    /** Called if a tree's symbol is elidable.  If it's a DefDef,
     *  replace only the body/rhs with 0/false/()/null; otherwise replace
     *  the whole tree with it.
     */
    private def replaceElidableTree(tree: Tree): Tree = {
      tree match {
        case DefDef(_,_,_,_,_,_) =>
          deriveDefDef(tree)(rhs => Block(Nil, gen.mkZero(rhs.tpe)) setType rhs.tpe) setSymbol tree.symbol setType tree.tpe
        case _ =>
          gen.mkZero(tree.tpe) setType tree.tpe
      }
    }

<<<<<<< HEAD
    private def isSelfSynchronized(ddef: DefDef) = ddef.rhs match {
      case Apply(fn @ TypeApply(Select(sel, _), _), _) =>
        fn.symbol == Object_synchronized && sel.symbol == ddef.symbol.enclClass && !ddef.symbol.enclClass.isTrait
      case _ => false
    }

    /** If an eligible method is entirely wrapped in a call to synchronized
     *  locked on the same instance, remove the synchronized scaffolding and
     *  mark the method symbol SYNCHRONIZED for bytecode generation.
     */
    private def translateSynchronized(tree: Tree) = tree match {
      case dd @ DefDef(_, _, _, _, _, Apply(fn, body :: Nil)) if isSelfSynchronized(dd) =>
        log("Translating " + dd.symbol.defString + " into synchronized method")
        dd.symbol setFlag SYNCHRONIZED
        deriveDefDef(dd)(_ => body)
      case _ => tree
    }
=======
    def isNonLocalReturn(ret: Return) = ret.symbol != currentOwner.enclMethod || currentOwner.isLazy
>>>>>>> edf3ae0b

// ------ The tree transformers --------------------------------------------------------

    def mainTransform(tree: Tree): Tree = {
      @inline def withNeedLift(needLift: Boolean)(f: => Tree): Tree = {
        val saved = needTryLift
        needTryLift = needLift
        try f
        finally needTryLift = saved
      }

      /** A try or synchronized needs to be lifted anyway for MSIL if it contains
       *  return statements. These are disallowed in the CLR. By lifting
       *  such returns will be converted to throws.
       */
      def shouldBeLiftedAnyway(tree: Tree) = false && // buggy, see #1981
        forMSIL && lookForReturns.found(tree)

      /** Transform tree `t` to { def f = t; f } where `f` is a fresh name
       */
      def liftTree(tree: Tree) = {
        debuglog("lifting tree at: " + (tree.pos))
        val sym = currentOwner.newMethod(unit.freshTermName("liftedTree"), tree.pos)
        sym.setInfo(MethodType(List(), tree.tpe))
        tree.changeOwner(currentOwner -> sym)
        localTyper.typedPos(tree.pos)(Block(
          List(DefDef(sym, List(Nil), tree)),
          Apply(Ident(sym), Nil)
        ))
      }

      def withInConstructorFlag(inConstructorFlag: Long)(f: => Tree): Tree = {
        val saved = this.inConstructorFlag
        this.inConstructorFlag = inConstructorFlag
        try f
        finally this.inConstructorFlag = saved
      }

      val sym = tree.symbol
      val result = (
        // TODO - settings.noassertions.value temporarily retained to avoid
        // breakage until a reasonable interface is settled upon.
        if ((sym ne null) && (sym.elisionLevel.exists (_ < settings.elidebelow.value || settings.noassertions.value)))
          replaceElidableTree(tree)
        else translateSynchronized(tree) match {
          case dd @ DefDef(mods, name, tparams, vparamss, tpt, rhs) =>
            if (dd.symbol hasAnnotation VarargsClass) saveRepeatedParams(dd)

            withNeedLift(false) {
              if (dd.symbol.isClassConstructor) {
                atOwner(sym) {
                  val rhs1 = (rhs: @unchecked) match {
                    case Block(stats, expr) =>
                      def transformInConstructor(stat: Tree) =
                        withInConstructorFlag(INCONSTRUCTOR) { transform(stat) }
                      val presupers = treeInfo.preSuperFields(stats) map transformInConstructor
                      val rest = stats drop presupers.length
                      val supercalls = rest take 1 map transformInConstructor
                      val others = rest drop 1 map transform
                      treeCopy.Block(rhs, presupers ::: supercalls ::: others, transform(expr))
                  }
                  treeCopy.DefDef(
                    dd, mods, name, transformTypeDefs(tparams),
                    transformValDefss(vparamss), transform(tpt), rhs1)
                }
              } else {
                super.transform(dd)
              }
            }
          case ValDef(_, _, _, rhs) =>
            if (sym eq NoSymbol) throw new IllegalStateException("Encountered Valdef without symbol: "+ tree + " in "+ unit)
            // a local variable that is mutable and free somewhere later should be lifted
            // as lambda lifting (coming later) will wrap 'rhs' in an Ref object.
            if (!sym.owner.isSourceMethod)
              withNeedLift(true) { super.transform(tree) }
            else
              super.transform(tree)
          case UnApply(fn, args) =>
            val fn1 = withInPattern(false)(transform(fn))
            val args1 = transformTrees(fn.symbol.name match {
              case nme.unapply    => args
              case nme.unapplySeq => transformArgs(tree.pos, fn.symbol, args, analyzer.unapplyTypeListFromReturnTypeSeq(fn.tpe))
              case _              => sys.error("internal error: UnApply node has wrong symbol")
            })
            treeCopy.UnApply(tree, fn1, args1)

          case Apply(fn, args) =>
            if (fn.symbol == Object_synchronized && shouldBeLiftedAnyway(args.head))
              transform(treeCopy.Apply(tree, fn, List(liftTree(args.head))))
            else
              withNeedLift(true) {
                val formals = fn.tpe.paramTypes
                treeCopy.Apply(tree, transform(fn), transformTrees(transformArgs(tree.pos, fn.symbol, args, formals)))
              }

          case Assign(Select(_, _), _) =>
            withNeedLift(true) { super.transform(tree) }

          case Assign(lhs, _) if lhs.symbol.owner != currentMethod || lhs.symbol.hasFlag(LAZY | ACCESSOR) =>
            withNeedLift(true) { super.transform(tree) }

          case ret @ Return(_) if (isNonLocalReturn(ret)) =>
            withNeedLift(true) { super.transform(ret) }

          case Try(block, catches, finalizer) =>
            if (needTryLift || shouldBeLiftedAnyway(tree)) transform(liftTree(tree))
            else super.transform(tree)

          case CaseDef(pat, guard, body) =>
            val pat1 = withInPattern(true)(transform(pat))
            treeCopy.CaseDef(tree, pat1, transform(guard), transform(body))

          case fun @ Function(_, _) =>
            mainTransform(transformFunction(fun))

          case Template(_, _, _) =>
            withInConstructorFlag(0) { super.transform(tree) }

          case _ =>
            val tree1 = super.transform(tree)
            if (isByNameRef(tree1)) {
              val tree2 = tree1 setType functionType(Nil, tree1.tpe)
              return {
                if (noApply contains tree2) tree2
                else localTyper.typedPos(tree1.pos)(Apply(Select(tree2, nme.apply), Nil))
              }
            }
            tree1
        }
      )
      assert(result.tpe != null, result + " tpe is null")
      result setType uncurryTreeType(result.tpe)
    }

    def postTransform(tree: Tree): Tree = afterUncurry {
      def applyUnary(): Tree = {
        // TODO_NMT: verify that the inner tree of a type-apply also gets parens if the
        // whole tree is a polymorphic nullary method application
        def removeNullary() = tree.tpe match {
          case MethodType(_, _)           => tree
          case tp                         => tree setType MethodType(Nil, tp.resultType)
        }
        if (tree.symbol.isMethod && !tree.tpe.isInstanceOf[PolyType])
          gen.mkApplyIfNeeded(removeNullary())
        else if (tree.isType)
          TypeTree(tree.tpe) setPos tree.pos
        else
          tree
      }

      tree match {
        /* Some uncurry post transformations add members to templates.
         * When inside a template, the following sequence is available:
         * - newMembers
         * Any entry in this sequence will be added into the template
         * once the template transformation has finished.
         *
         * In particular, this case will add:
         * - synthetic Java varargs forwarders for repeated parameters
         */
        case Template(_, _, _) =>
          localTyper = typer.atOwner(tree, currentClass)
          try deriveTemplate(tree)(transformTrees(newMembers.toList) ::: _)
          finally newMembers.clear()

        case dd @ DefDef(_, _, _, vparamss0, _, rhs0) =>
          val flatdd = copyDefDef(dd)(
            vparamss = List(vparamss0.flatten),
            rhs = nonLocalReturnKeys get dd.symbol match {
              case Some(k) => atPos(rhs0.pos)(nonLocalReturnTry(rhs0, k, dd.symbol))
              case None    => rhs0
            }
          )
          addJavaVarargsForwarders(dd, flatdd)

        case Try(body, catches, finalizer) =>
          if (opt.virtPatmat) { if(catches exists (cd => !treeInfo.isCatchCase(cd))) debugwarn("VPM BUG! illegal try/catch "+ catches); tree }
          else if (catches forall treeInfo.isCatchCase) tree
          else {
            val exname = unit.freshTermName("ex$")
            val cases =
              if ((catches exists treeInfo.isDefaultCase) || (catches.last match {  // bq: handle try { } catch { ... case ex:Throwable => ...}
                    case CaseDef(Typed(Ident(nme.WILDCARD), tpt), EmptyTree, _) if (tpt.tpe =:= ThrowableClass.tpe) =>
                      true
                    case CaseDef(Bind(_, Typed(Ident(nme.WILDCARD), tpt)), EmptyTree, _) if (tpt.tpe =:= ThrowableClass.tpe) =>
                      true
                    case _ =>
                      false
                  })) catches
              else catches :+ CaseDef(Ident(nme.WILDCARD), EmptyTree, Throw(Ident(exname)))
            val catchall =
              atPos(tree.pos) {
                CaseDef(
                  Bind(exname, Ident(nme.WILDCARD)),
                  EmptyTree,
                  Match(Ident(exname), cases))
              }
            debuglog("rewrote try: " + catches + " ==> " + catchall);
            val catches1 = localTyper.typedCases(
              List(catchall), ThrowableClass.tpe, WildcardType)
            treeCopy.Try(tree, body, catches1, finalizer)
          }
        case Apply(Apply(fn, args), args1) =>
          treeCopy.Apply(tree, fn, args ::: args1)
        case Ident(name) =>
          assert(name != tpnme.WILDCARD_STAR)
          applyUnary()
        case Select(_, _) | TypeApply(_, _) =>
          applyUnary()
        case ret @ Return(expr) if (isNonLocalReturn(ret)) =>
          debuglog("non local return in "+ret.symbol+" from "+currentOwner.enclMethod)
          atPos(ret.pos)(nonLocalReturnThrow(expr, ret.symbol))
        case TypeTree() =>
          tree
        case _ =>
          if (tree.isType) TypeTree(tree.tpe) setPos tree.pos else tree
      }
    }

    /* Analyzes repeated params if method is annotated as `varargs`.
     * If the repeated params exist, it saves them into the `repeatedParams` map,
     * which is used later.
     */
    private def saveRepeatedParams(dd: DefDef): Unit =
      if (dd.symbol.isConstructor)
        unit.error(dd.symbol.pos, "A constructor cannot be annotated with a `varargs` annotation.")
      else treeInfo.repeatedParams(dd) match {
        case Nil  =>
          unit.error(dd.symbol.pos, "A method without repeated parameters cannot be annotated with the `varargs` annotation.")
        case reps =>
          repeatedParams(dd.symbol) = reps
      }

    /* Called during post transform, after the method argument lists have been flattened.
     * It looks for the method in the `repeatedParams` map, and generates a Java-style
     * varargs forwarder. It then adds the forwarder to the `newMembers` sequence.
     */
    private def addJavaVarargsForwarders(dd: DefDef, flatdd: DefDef): DefDef = {
      if (!dd.symbol.hasAnnotation(VarargsClass) || !repeatedParams.contains(dd.symbol))
        return flatdd

      def toSeqType(tp: Type): Type = {
        val arg = elementType(ArrayClass, tp)
        seqType(arg)
      }
      def toArrayType(tp: Type): Type = {
        val arg = elementType(SeqClass, tp)
        // to prevent generation of an `Object` parameter from `Array[T]` parameter later
        // as this would crash the Java compiler which expects an `Object[]` array for varargs
        //   e.g.        def foo[T](a: Int, b: T*)
        //   becomes     def foo[T](a: Int, b: Array[Object])
        //   instead of  def foo[T](a: Int, b: Array[T]) ===> def foo[T](a: Int, b: Object)
        arrayType(
          if (arg.typeSymbol.isTypeParameterOrSkolem) ObjectClass.tpe
          else arg
        )
      }

      val reps          = repeatedParams(dd.symbol)
      val rpsymbols     = reps.map(_.symbol).toSet
      val theTyper      = typer.atOwner(dd, currentClass)
      val flatparams    = flatdd.vparamss.head

      // create the type
      val forwformals = flatparams map {
        case p if rpsymbols(p.symbol) => toArrayType(p.symbol.tpe)
        case p                        => p.symbol.tpe
      }
      val forwresult = dd.symbol.tpe.finalResultType
      val forwformsyms = map2(forwformals, flatparams)((tp, oldparam) =>
        currentClass.newValueParameter(oldparam.name, oldparam.symbol.pos).setInfo(tp)
      )
      def mono = MethodType(forwformsyms, forwresult)
      val forwtype = dd.symbol.tpe match {
        case MethodType(_, _) => mono
        case PolyType(tps, _) => PolyType(tps, mono)
      }

      // create the symbol
      val forwsym = currentClass.newMethod(dd.name, dd.pos, VARARGS | SYNTHETIC | flatdd.symbol.flags) setInfo forwtype

      // create the tree
      val forwtree = theTyper.typedPos(dd.pos) {
        val locals = map2(forwsym ARGS, flatparams) {
          case (_, fp) if !rpsymbols(fp.symbol) => null
          case (argsym, fp)                     =>
            Block(Nil,
              gen.mkCast(
                gen.mkWrapArray(Ident(argsym), elementType(ArrayClass, argsym.tpe)),
                seqType(elementType(SeqClass, fp.symbol.tpe))
              )
            )
        }
        val seqargs = map2(locals, forwsym ARGS) {
          case (null, argsym) => Ident(argsym)
          case (l, _)         => l
        }
        val end = if (forwsym.isConstructor) List(UNIT) else Nil

        DEF(forwsym) === BLOCK(
          Apply(gen.mkAttributedRef(flatdd.symbol), seqargs) :: end : _*
        )
      }

      // check if the method with that name and those arguments already exists in the template
      currentClass.info.member(forwsym.name).alternatives.find(s => s != forwsym && s.tpe.matches(forwsym.tpe)) match {
        case Some(s) => unit.error(dd.symbol.pos,
                                   "A method with a varargs annotation produces a forwarder method with the same signature "
                                   + s.tpe + " as an existing method.")
        case None =>
          // enter symbol into scope
          currentClass.info.decls enter forwsym
          // add the method to `newMembers`
          newMembers += forwtree
      }

      flatdd
    }
  }
}<|MERGE_RESOLUTION|>--- conflicted
+++ resolved
@@ -452,7 +452,6 @@
       }
     }
 
-<<<<<<< HEAD
     private def isSelfSynchronized(ddef: DefDef) = ddef.rhs match {
       case Apply(fn @ TypeApply(Select(sel, _), _), _) =>
         fn.symbol == Object_synchronized && sel.symbol == ddef.symbol.enclClass && !ddef.symbol.enclClass.isTrait
@@ -470,9 +469,7 @@
         deriveDefDef(dd)(_ => body)
       case _ => tree
     }
-=======
     def isNonLocalReturn(ret: Return) = ret.symbol != currentOwner.enclMethod || currentOwner.isLazy
->>>>>>> edf3ae0b
 
 // ------ The tree transformers --------------------------------------------------------
 
