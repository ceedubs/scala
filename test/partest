--- conflicted
+++ resolved
@@ -83,13 +83,10 @@
 # last arg wins, so if JAVA_OPTS already contains -Xmx or -Xms the
 # supplied argument will be used.
 JAVA_OPTS="-Xmx1024M -Xms64M $JAVA_OPTS"
-<<<<<<< HEAD
-# the ant task doesn't supply any options by default, 
-# so don't to that here either -- note that you may want to pass -optimise 
+# the ant task doesn't supply any options by default,
+# so don't to that here either -- note that you may want to pass -optimise
 # to mimic what happens during nightlies
 # [ -n "$SCALAC_OPTS" ] || SCALAC_OPTS="-deprecation"
-=======
->>>>>>> e7ecaa00
 
 partestDebugStr=""
 if [ ! -z "${PARTEST_DEBUG}" ] ; then
