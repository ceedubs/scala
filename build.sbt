/*
 * The new, sbt-based build definition for Scala.
 *
 * What you see below is very much work-in-progress. The following features are implemented:
 *   - Compiling all classses for the compiler and library ("compile" in the respective subprojects)
 *   - Running JUnit ("junit/test"), ScalaCheck ("scalacheck/test"), and partest ("test/it:test") tests
 *   - Creating build/quick with all compiled classes and launcher scripts ("dist/mkQuick")
 *   - Creating build/pack with all JARs and launcher scripts ("dist/mkPack")
 *   - Building all scaladoc sets ("doc")
 *   - Publishing (standard sbt tasks like "publish" and "publishLocal")
 *
 * You'll notice that this build definition is much more complicated than your typical sbt build.
 * The main reason is that we are not benefiting from sbt's conventions when it comes project
 * layout. For that reason we have to configure a lot more explicitly. I've tried explain in
 * comments the less obvious settings.
 *
 * This nicely leads me to explaining goal and non-goals of this build definition. Goals are:
 *
 *   - to be easy to tweak it in case a bug or small inconsistency is found
 *   - to be super explicit about any departure from standard sbt settings
 *   - to be readable and not necessarily succinct
 *   - to provide the nicest development experience for people hacking on Scala
 *   - originally, to mimic Ant's behavior as closely as possible, so the
 *     sbt and Ant builds could be maintained in parallel. the Ant build
 *     has now been removed, so we are now free to depart from that history.
 *
 * Non-goals are:
 *
 *   - to have the shortest sbt build definition possible
 *   - to remove irregularities from our build process right away
 *     (but let's keep making gradual progress on this)
 *   - to modularize the Scala compiler or library further
 */

import sbt.TestResult
import sbt.testing.TestSelector

import scala.build._
import VersionUtil._
import scala.tools.nsc.util.ScalaClassLoader.URLClassLoader

// Non-Scala dependencies:
val junitDep          = "junit"                          % "junit"                            % "4.11"
val junitInterfaceDep = "com.novocode"                   % "junit-interface"                  % "0.11"                            % "test"
val scalacheckDep     = "org.scala-lang.modules"         % "scalacheck_2.13.0-M4-pre-20d3c21" % "1.14.0-newCollections"           % "test"
val jolDep            = "org.openjdk.jol"                % "jol-core"                         % "0.5"
val asmDep            = "org.scala-lang.modules"         % "scala-asm"                        % versionProps("scala-asm.version")
val jlineDep          = "jline"                          % "jline"                            % versionProps("jline.version")
val testInterfaceDep  = "org.scala-sbt"                  % "test-interface"                   % "1.0"
val diffUtilsDep      = "com.googlecode.java-diff-utils" % "diffutils"                        % "1.3.0"

val partestDependencies =  Seq(
  "annotations" -> "02fe2ed93766323a13f22c7a7e2ecdcd84259b6c",
  "enums"       -> "981392dbd1f727b152cd1c908c5fce60ad9d07f7",
  "genericNest" -> "b1ec8a095cec4902b3609d74d274c04365c59c04",
  "jsoup-1.3.1" -> "346d3dff4088839d6b4d163efa2892124039d216",
  "macro210"    -> "3794ec22d9b27f2b179bd34e9b46db771b934ec3",
  "methvsfield" -> "be8454d5e7751b063ade201c225dcedefd252775",
  "nest"        -> "cd33e0a0ea249eb42363a2f8ba531186345ff68c"
).map(bootstrapDep("test/files/lib")) ++ Seq(
  bootstrapDep("test/files/codelib")("code" -> "e737b123d31eede5594ceda07caafed1673ec472") % "test",
  bootstrapDep("test/files/speclib")("instrumented" -> "9d6d56916c54219a33370fd9bb40a47b22566938") % "test"
)

lazy val publishSettings : Seq[Setting[_]] = Seq(
  credentials ++= {
    val file = Path.userHome / ".credentials"
    if (file.exists && !file.isDirectory) List(Credentials(file))
    else Nil
  },
  // Add a "default" Ivy configuration because sbt expects the Scala distribution to have one:
  ivyConfigurations += Configuration("default", "Default", true, List(Configurations.Runtime), true),
  publishMavenStyle := true
)

// Set the version number: We use the two settings `baseVersion` and `baseVersionSuffix` to compute all versions
// (canonical, Maven, OSGi). See VersionUtil.versionPropertiesImpl for details. The standard sbt `version` setting
// should not be set directly. It is the same as the Maven version and derived automatically from `baseVersion` and
// `baseVersionSuffix`.
globalVersionSettings
baseVersion in Global := "2.13.0"
baseVersionSuffix in Global := "SNAPSHOT"

// to be locked down sometime around the time of 2.13.0-RC1
mimaReferenceVersion in Global := None

scalaVersion in Global := versionProps("starr.version")

lazy val instanceSettings = Seq[Setting[_]](
  organization := "org.scala-lang",
  // we don't cross build Scala itself
  crossPaths := false,
  // do not add Scala library jar as a dependency automatically
  autoScalaLibrary := false,
  // Avoid circular dependencies for scalaInstance (see https://github.com/sbt/sbt/issues/1872)
  managedScalaInstance := false,
  scalaInstance := {
    val s = (scalaInstance in bootstrap).value
    // sbt claims that s.isManagedVersion is false even though s was resolved by Ivy
    // We create a managed copy to prevent sbt from putting it on the classpath where we don't want it
    if(s.isManagedVersion) s else {
      val jars = s.jars
      val libraryJar = jars.find(_.getName contains "-library").get
      val compilerJar = jars.find(_.getName contains "-compiler").get
      val extraJars = jars.filter(f => (f ne libraryJar) && (f ne compilerJar))
      val s2 = new ScalaInstance(s.version, s.loader, libraryJar, compilerJar, extraJars, Some(s.actualVersion))
      assert(s2.isManagedVersion)
      s2
    }
  },
  // As of sbt 0.13.12 (sbt/sbt#2634) sbt endeavours to align both scalaOrganization and scalaVersion
  // in the Scala artefacts, for example scala-library and scala-compiler.
  // This doesn't work in the scala/scala build because the version of scala-library and the scalaVersion of
  // scala-library are correct to be different. So disable overriding.
  ivyScala ~= (_ map (_ copy (overrideScalaVersion = false))),
  Quiet.silenceScalaBinaryVersionWarning
)

// be careful with using this instance, as it may cause performance problems (e.g., MetaSpace exhaustion)r
lazy val quickInstanceSettings = Seq[Setting[_]](
  organization := "org.scala-lang",
  // we don't cross build Scala itself
  crossPaths := false,
  // do not add Scala library jar as a dependency automatically
  autoScalaLibrary := false,
  // Avoid circular dependencies for scalaInstance (see https://github.com/sbt/sbt/issues/1872)
  managedScalaInstance := false,
  scalaInstance := {
    // TODO: express in terms of distDependencies?
    val cpElems: Seq[java.io.File] = (fullClasspath in Compile in replFrontend).value.map(_.data) ++ (fullClasspath in Compile in scaladoc).value.map(_.data)
    val libraryJar = cpElems.find(_.getPath.endsWith("classes/library")).get
    val compilerJar = cpElems.find(_.getPath.endsWith("classes/compiler")).get
    val extraJars = cpElems.filter(f => (f ne libraryJar) && (f ne compilerJar))
    val v = (version in Global).value
    new ScalaInstance(v, new URLClassLoader(cpElems.map(_.toURI.toURL).toArray[URL], null), libraryJar, compilerJar, extraJars, Some(v))
  },
  // As of sbt 0.13.12 (sbt/sbt#2634) sbt endeavours to align both scalaOrganization and scalaVersion
  // in the Scala artefacts, for example scala-library and scala-compiler.
  // This doesn't work in the scala/scala build because the version of scala-library and the scalaVersion of
  // scala-library are correct to be different. So disable overriding.
  ivyScala ~= (_ map (_ copy (overrideScalaVersion = false))),
  Quiet.silenceScalaBinaryVersionWarning
)



lazy val commonSettings = instanceSettings ++ clearSourceAndResourceDirectories ++ publishSettings ++ Seq[Setting[_]](
  // we always assume that Java classes are standalone and do not have any dependency
  // on Scala classes
  compileOrder := CompileOrder.JavaThenScala,
  javacOptions in Compile ++= Seq("-g", "-source", "1.8", "-target", "1.8", "-Xlint:unchecked"),
  unmanagedJars in Compile := Seq.empty,  // no JARs in version control!
  sourceDirectory in Compile := baseDirectory.value,
  unmanagedSourceDirectories in Compile := List(baseDirectory.value),
  unmanagedResourceDirectories in Compile += (baseDirectory in ThisBuild).value / "src" / thisProject.value.id,
  scalaSource in Compile := (sourceDirectory in Compile).value,
  javaSource in Compile := (sourceDirectory in Compile).value,
  // resources are stored along source files in our current layout
  resourceDirectory in Compile := (sourceDirectory in Compile).value,
  // each subproject has to ask specifically for files they want to include
  includeFilter in unmanagedResources in Compile := NothingFilter,
  target := (baseDirectory in ThisBuild).value / "target" / thisProject.value.id,
  classDirectory in Compile := buildDirectory.value / "quick/classes" / thisProject.value.id,
  target in Compile in doc := buildDirectory.value / "scaladoc" / thisProject.value.id,
  // given that classDirectory and doc target are overridden to be _outside_ of target directory, we have
  // to make sure they are being cleaned properly
  cleanFiles += (classDirectory in Compile).value,
  cleanFiles += (target in Compile in doc).value,
  // SBT 0.13.17+ doesn't seem to respect `cleanFiles` anymore: https://github.com/sbt/sbt/pull/3834/files#r172686677
  // Let's override `cleanFilesTask`.
  cleanFilesTask := {
    val filesAndDirs = (Vector(managedDirectory.value, target.value) ++ cleanFiles.value).distinct

    // START: Copy/pasted from SBT
    val preserve = cleanKeepFiles.value
    val (dirs, fs) = filesAndDirs.filter(_.exists).partition(_.isDirectory)
    val preserveSet = preserve.filter(_.exists).toSet
    // performance reasons, only the direct items under `filesAndDirs` are allowed to be preserved.
    val dirItems = dirs flatMap { _.*("*").get }
    (preserveSet diff dirItems.toSet) match {
      case xs if xs.isEmpty => ()
      case xs               => sys.error(s"cleanKeepFiles contains directory/file that are not directly under cleanFiles: $xs")
    }
    val toClean = (dirItems filterNot { preserveSet(_) }) ++ fs
    toClean
    // END: Copy/pasted from SBT
  },
  fork in run := true,
  scalacOptions in Compile in doc ++= Seq(
    "-doc-footer", "epfl",
    "-diagrams",
    "-implicits",
    "-groups",
    "-doc-version", versionProperties.value.canonicalVersion,
    "-doc-title", description.value,
    "-sourcepath", (baseDirectory in ThisBuild).value.toString,
    "-doc-source-url", s"https://github.com/scala/scala/tree/${versionProperties.value.githubTree}€{FILE_PATH}.scala#L1"
  ),
  incOptions := (incOptions in LocalProject("root")).value,
  homepage := Some(url("http://www.scala-lang.org")),
  startYear := Some(2002),
  licenses += (("BSD 3-Clause", url("http://www.scala-lang.org/license.html"))),
  apiURL := Some(url("http://www.scala-lang.org/api/" + versionProperties.value.mavenVersion + "/")),
  pomIncludeRepository := { _ => false },
  pomExtra := {
    val base =
      <scm>
        <connection>scm:git:git://github.com/scala/scala.git</connection>
        <url>https://github.com/scala/scala.git</url>
      </scm>
        <issueManagement>
          <system>GitHub</system>
          <url>https://github.com/scala/bug/issues</url>
        </issueManagement>
        <developers>
          <developer>
            <id>lamp</id>
            <name>LAMP/EPFL</name>
          </developer>
          <developer>
            <id>Lightbend</id>
            <name>Lightbend, Inc.</name>
          </developer>
        </developers>
    apiURL.value match {
      case Some(url) => base ++
        <properties>
          <info.apiURL>{url.toString}</info.apiURL>
        </properties>
      case None => base
    }
  },
  // Remove auto-generated manifest attributes
  packageOptions in Compile in packageBin := Seq.empty,
  packageOptions in Compile in packageSrc := Seq.empty,

  // Lets us CTRL-C partest without exiting SBT entirely
  cancelable in Global := true,
  // When we fork subprocesses, use the base directory as the working directory.
  // This enables `sbt> partest test/files/run/t1.scala` or `sbt> scalac sandbox/test.scala`
  baseDirectory in Compile := (baseDirectory in ThisBuild).value,
  baseDirectory in Test := (baseDirectory in ThisBuild).value,

  // Don't log process output (e.g. of forked `compiler/runMain ...Main`), just pass it
  // directly to stdout
  outputStrategy in run := Some(StdoutOutput)
) ++ removePomDependencies

/** Extra post-processing for the published POM files. These are needed to create POMs that
  * are equivalent to the ones from the old Ant build. In the long term this should be removed and
  * POMs, scaladocs, OSGi manifests, etc. should all use the same metadata. */
def fixPom(extra: (String, scala.xml.Node)*): Setting[_] = {
  /** Find elements in an XML document by a simple XPath and replace them */
  def fixXML(n: scala.xml.Node, repl: Map[String, scala.xml.Node]): scala.xml.Node = {
    def f(n: scala.xml.Node, p: String): scala.xml.Node = n match {
      case e: scala.xml.Elem =>
        val pp = p + "/" + e.label
        repl.get(pp) match {
          case Some(xml) => xml
          case None => e.copy(child = e.child.map(ch => f(ch, pp)))
        }
      case n => n
    }
    f(n, "")
  }
  pomPostProcess := { n => fixXML(pomPostProcess.value.apply(n), Map(
    "/project/organization" ->
      <organization>
        <name>LAMP/EPFL</name>
        <url>http://lamp.epfl.ch/</url>
      </organization>,
    "/project/url" -> <url>http://www.scala-lang.org/</url>
  ) ++ extra) }
}

val pomDependencyExclusions =
  settingKey[Seq[(String, String)]]("List of (groupId, artifactId) pairs to exclude from the POM and ivy.xml")

pomDependencyExclusions in Global := Nil

/** Remove unwanted dependencies from the POM and ivy.xml. */
lazy val removePomDependencies: Seq[Setting[_]] = Seq(
  pomPostProcess := { n =>
    val n2 = pomPostProcess.value.apply(n)
    val deps = pomDependencyExclusions.value
    import scala.xml._
    import scala.xml.transform._
    new RuleTransformer(new RewriteRule {
      override def transform(node: Node) = node match {
        case e: Elem if e.label == "dependency" &&
            deps.exists { case (g, a) =>
              e.child.contains(<groupId>{g}</groupId>) &&
                (e.child.contains(<artifactId>{a}</artifactId>) || e.child.contains(<artifactId>{a + "_" + scalaBinaryVersion.value}</artifactId>))
            } => Seq.empty
        case n => Seq(n)
      }
    }).transform(Seq(n2)).head
  },
  deliverLocal := {
    import scala.xml._
    import scala.xml.transform._
    val f = deliverLocal.value
    val deps = pomDependencyExclusions.value
    val e = new RuleTransformer(new RewriteRule {
      override def transform(node: Node) = node match {
        case e: Elem if e.label == "dependency" && {
          val org = e.attribute("org").getOrElse("").toString
          val name = e.attribute("name").getOrElse("").toString
          deps.exists { case (g, a) =>
             org == g && (name == a || name == (a + "_" + scalaBinaryVersion.value))
          }
        } => Seq.empty
        case n => Seq(n)
      }
    }).transform(Seq(XML.loadFile(f))).head
    XML.save(f.getAbsolutePath, e, xmlDecl = true)
    f
  }
)

val disableDocs = Seq[Setting[_]](
  sources in (Compile, doc) := Seq.empty,
  publishArtifact in (Compile, packageDoc) := false
)

val disablePublishing = Seq[Setting[_]](
  publishArtifact := false,
  // The above is enough for Maven repos but it doesn't prevent publishing of ivy.xml files
  publish := {},
  publishLocal := {}
)

lazy val setJarLocation: Setting[_] =
  artifactPath in packageBin in Compile := {
    // two lines below are copied over from sbt's sources:
    // https://github.com/sbt/sbt/blob/0.13/main/src/main/scala/sbt/Defaults.scala#L628
    //val resolvedScalaVersion = ScalaVersion((scalaVersion in artifactName).value, (scalaBinaryVersion in artifactName).value)
    //val resolvedArtifactName = artifactName.value(resolvedScalaVersion, projectID.value, artifact.value)
    // if you would like to get a jar with version number embedded in it (as normally sbt does)
    // uncomment the other definition of the `resolvedArtifactName`
    val resolvedArtifact = artifact.value
    val resolvedArtifactName = s"${resolvedArtifact.name}.${resolvedArtifact.extension}"
    buildDirectory.value / "pack/lib" / resolvedArtifactName
  }
lazy val scalaSubprojectSettings: Seq[Setting[_]] = commonSettings :+ setJarLocation

def filterDocSources(ff: FileFilter): Seq[Setting[_]] = Seq(
  sources in (Compile, doc) ~= (_.filter(ff.accept)),
  // Excluded sources may still be referenced by the included sources, so we add the compiler
  // output to the scaladoc classpath to resolve them. For the `library` project this is
  // always required because otherwise the compiler cannot even initialize Definitions without
  // binaries of the library on the classpath. Specifically, we get this error:
  // (library/compile:doc) scala.reflect.internal.FatalError: package class scala does not have a member Int
  dependencyClasspath in (Compile, doc) += (classDirectory in Compile).value,
  doc in Compile := (doc in Compile).dependsOn(compile in Compile).value
)

def regexFileFilter(s: String): FileFilter = new FileFilter {
  val pat = s.r.pattern
  def accept(f: File) = pat.matcher(f.getAbsolutePath.replace('\\', '/')).matches()
}

// This project provides the STARR scalaInstance for bootstrapping
lazy val bootstrap = project in file("target/bootstrap")

lazy val library = configureAsSubproject(project)
  .settings(generatePropertiesFileSettings)
  .settings(Osgi.settings)
  .settings(AutomaticModuleName.settings("scala.library"))
  .settings(
    name := "scala-library",
    description := "Scala Standard Library",
    compileOrder := CompileOrder.Mixed, // needed for JFunction classes in scala.runtime.java8
    scalacOptions in Compile ++= Seq[String]("-sourcepath", (scalaSource in Compile).value.toString),
    scalacOptions in Compile in doc ++= {
      val libraryAuxDir = (baseDirectory in ThisBuild).value / "src/library-aux"
      Seq(
        "-doc-no-compile", libraryAuxDir.toString,
        "-skip-packages", "scala.concurrent.impl",
        "-doc-root-content", (sourceDirectory in Compile).value + "/rootdoc.txt"
      )
    },
    includeFilter in unmanagedResources in Compile := "*.tmpl" | "*.xml" | "*.js" | "*.css" | "rootdoc.txt",
    // Include *.txt files in source JAR:
    mappings in Compile in packageSrc ++= {
      val base = (unmanagedResourceDirectories in Compile).value
      base ** "*.txt" pair relativeTo(base)
    },
    Osgi.headers += "Import-Package" -> "sun.misc;resolution:=optional, *",
    Osgi.jarlist := true,
    fixPom(
      "/project/name" -> <name>Scala Library</name>,
      "/project/description" -> <description>Standard library for the Scala Programming Language</description>,
      "/project/packaging" -> <packaging>jar</packaging>
    ),
    // Remove the dependency on "forkjoin" from the POM because it is included in the JAR:
    pomDependencyExclusions += ((organization.value, "forkjoin")),
    mimaPreviousArtifacts := mimaReferenceVersion.value.map(organization.value % name.value % _).toSet,
    mimaCheckDirection := "both"
  )
  .settings(filterDocSources("*.scala" -- (regexFileFilter(".*/runtime/.*\\$\\.scala") ||
                                           regexFileFilter(".*/runtime/ScalaRunTime\\.scala"))))

lazy val reflect = configureAsSubproject(project)
  .settings(generatePropertiesFileSettings)
  .settings(Osgi.settings)
  .settings(AutomaticModuleName.settings("scala.reflect"))
  .settings(
    name := "scala-reflect",
    description := "Scala Reflection Library",
    Osgi.bundleName := "Scala Reflect",
    scalacOptions in Compile in doc ++= Seq(
      "-skip-packages", "scala.reflect.macros.internal:scala.reflect.internal:scala.reflect.io"
    ),
    Osgi.headers +=
      "Import-Package" -> ("scala.*;version=\"${range;[==,=+);${ver}}\","+
                           "scala.tools.nsc;resolution:=optional;version=\"${range;[==,=+);${ver}}\","+
                           "*"),
    fixPom(
      "/project/name" -> <name>Scala Compiler</name>,
      "/project/description" -> <description>Compiler for the Scala Programming Language</description>,
      "/project/packaging" -> <packaging>jar</packaging>
    ),
    mimaPreviousArtifacts := mimaReferenceVersion.value.map(organization.value % name.value % _).toSet,
    mimaCheckDirection := "both"
  )
  .dependsOn(library)

lazy val compiler = configureAsSubproject(project)
  .settings(generatePropertiesFileSettings)
  .settings(generateBuildCharacterFileSettings)
  .settings(Osgi.settings)
  .settings(AutomaticModuleName.settings("scala.tools.nsc"))
  .settings(
    name := "scala-compiler",
    description := "Scala Compiler",
    libraryDependencies += asmDep,
    // These are only needed for the POM:
    // TODO: jline dependency is only needed for the REPL shell, which should move to its own jar
    libraryDependencies ++= Seq(jlineDep),
    buildCharacterPropertiesFile := (resourceManaged in Compile).value / "scala-buildcharacter.properties",
    resourceGenerators in Compile += generateBuildCharacterPropertiesFile.map(file => Seq(file)).taskValue,
    // this a way to make sure that classes from interactive and scaladoc projects
    // end up in compiler jar. note that we need to use LocalProject references
    // (with strings) to deal with mutual recursion
    products in Compile in packageBin :=
      (products in Compile in packageBin).value ++
        Seq((dependencyClasspath in Compile).value.find(_.get(moduleID.key) == Some(asmDep)).get.data) ++
        (products in Compile in packageBin in LocalProject("interactive")).value ++
        (products in Compile in packageBin in LocalProject("scaladoc")).value ++
        (products in Compile in packageBin in LocalProject("repl")).value ++
        (products in Compile in packageBin in LocalProject("repl-frontend")).value,
    includeFilter in unmanagedResources in Compile :=
      "*.tmpl" | "*.xml" | "*.js" | "*.css" | "*.html" | "*.properties" | "*.swf" |
      "*.png" | "*.gif" | "*.gif" | "*.txt",
    // Also include the selected unmanaged resources and source files from the additional projects in the source JAR:
    mappings in Compile in packageSrc ++= {
      val base = (unmanagedResourceDirectories in Compile).value ++
        (unmanagedResourceDirectories in Compile in LocalProject("interactive")).value ++
        (unmanagedResourceDirectories in Compile in LocalProject("scaladoc")).value ++
        (unmanagedResourceDirectories in Compile in LocalProject("repl")).value
      base ** ((includeFilter in unmanagedResources in Compile).value || "*.scala" || "*.psd" || "*.ai" || "*.java") pair relativeTo(base)
    },
    // Include the additional projects in the scaladoc JAR:
    sources in Compile in doc ++= {
      val base =
        (unmanagedSourceDirectories in Compile in LocalProject("interactive")).value ++
        (unmanagedSourceDirectories in Compile in LocalProject("scaladoc")).value ++
        (unmanagedSourceDirectories in Compile in LocalProject("repl")).value
      ((base ** ("*.scala" || "*.java"))
        --- (base ** "Scaladoc*ModelTest.scala") // exclude test classes that depend on partest
      ).get
    },
    scalacOptions in Compile in doc ++= Seq(
      "-doc-root-content", (sourceDirectory in Compile).value + "/rootdoc.txt"
    ),
    Osgi.headers ++= Seq(
      "Import-Package" -> ("jline.*;resolution:=optional," +
                           "scala.*;version=\"${range;[==,=+);${ver}}\"," +
                           "*"),
      "Class-Path" -> "scala-reflect.jar scala-library.jar"
    ),
    // Generate the ScriptEngineFactory service definition. The old Ant build did this when building
    // the JAR but sbt has no support for it and it is easier to do as a resource generator:
    generateServiceProviderResources("javax.script.ScriptEngineFactory" -> "scala.tools.nsc.interpreter.shell.Scripted$Factory"),
    managedResourceDirectories in Compile := Seq((resourceManaged in Compile).value),
    fixPom(
      "/project/name" -> <name>Scala Compiler</name>,
      "/project/description" -> <description>Compiler for the Scala Programming Language</description>,
      "/project/packaging" -> <packaging>jar</packaging>
    ),
    apiURL := None,
    pomDependencyExclusions += (("org.scala-lang.modules", "scala-asm"))
  )
  .dependsOn(library, reflect)

lazy val interactive = configureAsSubproject(project)
  .settings(disableDocs)
  .settings(disablePublishing)
  .settings(
    name := "scala-compiler-interactive",
    description := "Scala Interactive Compiler"
  )
  .dependsOn(compiler)

lazy val repl = configureAsSubproject(project)
  .settings(disableDocs)
  .settings(disablePublishing)
  .dependsOn(compiler, interactive)

lazy val replFrontend = configureAsSubproject(Project("repl-frontend", file(".") / "src" / "repl-frontend"))
  .settings(disableDocs)
  .settings(disablePublishing)
  .settings(
    libraryDependencies += jlineDep,
    name := "scala-repl-frontend"
  )
  .settings(
    connectInput in run := true,
    run := (run in Compile).partialInput(" -usejavacp").evaluated // Automatically add this so that `repl/run` works without additional arguments.
  )
  .dependsOn(repl)


lazy val scaladoc = configureAsSubproject(project)
  .settings(disableDocs)
  .settings(disablePublishing)
  .settings(
    name := "scala-compiler-doc",
    description := "Scala Documentation Generator",
    includeFilter in unmanagedResources in Compile := "*.html" | "*.css" | "*.gif" | "*.png" | "*.js" | "*.txt" | "*.svg" | "*.eot" | "*.woff" | "*.ttf"
  )
  .dependsOn(compiler)

lazy val scalap = configureAsSubproject(project)
  .settings(
    description := "Scala Bytecode Parser",
    // Include decoder.properties
    includeFilter in unmanagedResources in Compile := "*.properties",
    fixPom(
      "/project/name" -> <name>Scalap</name>,
      "/project/description" -> <description>bytecode analysis tool</description>,
      "/project/properties" -> scala.xml.Text("")
    )
  )
  .dependsOn(compiler)

lazy val partest = configureAsSubproject(project)
  .dependsOn(library, reflect, compiler, scalap, replFrontend, scaladoc)
  .settings(disableDocs)
  .settings(Osgi.settings)
  .settings(AutomaticModuleName.settings("scala.partest"))
  .settings(
    name := "scala-partest",
    description := "Scala Compiler Testing Tool",
    libraryDependencies ++= List(testInterfaceDep, diffUtilsDep),
    fixPom(
      "/project/name" -> <name>Scala Partest</name>,
      "/project/description" -> <description>Scala Compiler Testing Tool</description>,
      "/project/packaging" -> <packaging>jar</packaging>
    )
  )

lazy val bench = project.in(file("test") / "benchmarks")
  .dependsOn(library)
  .settings(instanceSettings)
  .settings(disableDocs)
  .settings(disablePublishing)
  .enablePlugins(JmhPlugin)
  .settings(
    name := "test-benchmarks",
    libraryDependencies += "org.openjdk.jol" % "jol-core" % "0.6",
    scalacOptions ++= Seq("-feature", "-opt:l:inline", "-opt-inline-from:**")
  )

lazy val junit = project.in(file("test") / "junit")
  .dependsOn(library, reflect, compiler, partest, scaladoc)
  .settings(clearSourceAndResourceDirectories)
  .settings(commonSettings)
  .settings(disableDocs)
  .settings(disablePublishing)
  .settings(
    fork in Test := true,
    javaOptions in Test += "-Xss1M",
    libraryDependencies ++= Seq(junitDep, junitInterfaceDep, jolDep),
    testOptions += Tests.Argument(TestFrameworks.JUnit, "-a", "-v"),
    unmanagedSourceDirectories in Compile := Nil,
    unmanagedSourceDirectories in Test := List(baseDirectory.value)
  )

// imported from scalamacros/paradise for the test suite -- TODO: integrate into build structure, get rid of quickInstanceSettings?
lazy val macroAnnot = project.in(file("test") / "macro-annot")
  .dependsOn(library, reflect, compiler, repl, replFrontend, scaladoc)
  .settings(disableDocs)
  .settings(disablePublishing)
  .settings(quickInstanceSettings) // use quick compiler as Scala Instance
  .settings(
    fork in Test := true,
    javaOptions in Test += "-Xss1M",
    libraryDependencies ++= Seq(junitDep, junitInterfaceDep),
    testOptions += Tests.Argument(TestFrameworks.JUnit, "-q", "-v",
                                  s"-Dsbt.paths.tests.classpath=${(fullClasspath in Test).value.files.map(_.getAbsolutePath).mkString(java.io.File.pathSeparatorChar.toString)}"),

    baseDirectory in Compile := (baseDirectory in ThisBuild).value,
    baseDirectory in Test := (baseDirectory in ThisBuild).value,

    scalacOptions += "-Ymacro-annotations",
    scalacOptions += "-Ywarn-unused-import",
    scalacOptions += "-Xfatal-warnings"
  )

lazy val scalacheck = project.in(file("test") / "scalacheck")
  .dependsOn(library, reflect, compiler, scaladoc)
  .settings(clearSourceAndResourceDirectories)
  .settings(commonSettings)
  .settings(disableDocs)
  .settings(disablePublishing)
  .settings(
    // enable forking to workaround https://github.com/sbt/sbt/issues/4009
    fork in Test := true,
    // customise framework for early access to https://github.com/rickynils/scalacheck/pull/388
    // TODO remove this when we upgrade scalacheck
    testFrameworks := Seq(TestFramework("org.scalacheck.CustomScalaCheckFramework")),
    javaOptions in Test += "-Xss1M",
    libraryDependencies ++= Seq(scalacheckDep),
    unmanagedSourceDirectories in Compile := Nil,
    unmanagedSourceDirectories in Test := List(baseDirectory.value)
  ).settings(
    // Workaround for https://github.com/sbt/sbt/pull/3985
    List(Keys.test, Keys.testOnly).map(task => parallelExecution in task := false) : _*
  )

lazy val osgiTestFelix = osgiTestProject(
  project.in(file(".") / "target" / "osgiTestFelix"),
  "org.apache.felix" % "org.apache.felix.framework" % "5.0.1")

lazy val osgiTestEclipse = osgiTestProject(
  project.in(file(".") / "target" / "osgiTestEclipse"),
  "org.eclipse.tycho" % "org.eclipse.osgi" % "3.10.100.v20150521-1310")

def osgiTestProject(p: Project, framework: ModuleID) = p
  .dependsOn(library, reflect, compiler)
  .settings(clearSourceAndResourceDirectories)
  .settings(commonSettings)
  .settings(disableDocs)
  .settings(disablePublishing)
  .settings(
    fork in Test := true,
    parallelExecution in Test := false,
    libraryDependencies ++= {
      val paxExamVersion = "4.5.0" // Last version which supports Java 6
      Seq(
        junitDep,
        junitInterfaceDep,
        "org.ops4j.pax.exam" % "pax-exam-container-native" % paxExamVersion,
        "org.ops4j.pax.exam" % "pax-exam-junit4" % paxExamVersion,
        "org.ops4j.pax.exam" % "pax-exam-link-assembly" % paxExamVersion,
        "org.ops4j.pax.url" % "pax-url-aether" % "2.4.1",
        "org.ops4j.pax.swissbox" % "pax-swissbox-tracker" % "1.8.1",
        "ch.qos.logback" % "logback-core" % "1.1.3",
        "ch.qos.logback" % "logback-classic" % "1.1.3",
        "org.slf4j" % "slf4j-api" % "1.7.12",
        framework % "test"
      )
    },
    Keys.test in Test := (Keys.test in Test).dependsOn(packageBin in Compile).value,
    testOptions += Tests.Argument(TestFrameworks.JUnit, "-a", "-v", "-q"),
    unmanagedSourceDirectories in Test := List((baseDirectory in ThisBuild).value / "test" / "osgi" / "src"),
    unmanagedResourceDirectories in Compile := (unmanagedSourceDirectories in Test).value,
    includeFilter in unmanagedResources in Compile := "*.xml",
    packageBin in Compile := { // Put the bundle JARs required for the tests into build/osgi
      val targetDir = (buildDirectory in ThisBuild).value / "osgi"
      val mappings = ((mkPack in dist).value / "lib").listFiles.collect {
        case f if f.getName.startsWith("scala-") && f.getName.endsWith(".jar") => (f, targetDir / f.getName)
      }
      IO.copy(mappings, overwrite = true)
      targetDir
    },
    cleanFiles += (buildDirectory in ThisBuild).value / "osgi"
  )

lazy val partestJavaAgent = Project("partest-javaagent", file(".") / "src" / "partest-javaagent")
  .settings(commonSettings)
  .settings(generatePropertiesFileSettings)
  .settings(disableDocs)
  .settings(
    libraryDependencies += asmDep,
    publishLocal := {},
    publish := {},
    // Setting name to "scala-partest-javaagent" so that the jar file gets that name, which the Runner relies on
    name := "scala-partest-javaagent",
    description := "Scala Compiler Testing Tool (compiler-specific java agent)",
    // add required manifest entry - previously included from file
    packageOptions in (Compile, packageBin) +=
      Package.ManifestAttributes( "Premain-Class" -> "scala.tools.partest.javaagent.ProfilingAgent" ),
    // we need to build this to a JAR
    exportJars := true
  )

lazy val test = project
  .dependsOn(compiler, interactive, replFrontend, scalap, partest, partestJavaAgent, scaladoc)
  .disablePlugins(plugins.JUnitXmlReportPlugin)
  .configs(IntegrationTest)
  .settings(commonSettings)
  .settings(disableDocs)
  .settings(disablePublishing)
  .settings(Defaults.itSettings)
  .settings(
    libraryDependencies ++= Seq(asmDep),
    libraryDependencies ++= partestDependencies,
    // no main sources
    sources in Compile := Seq.empty,
    // test sources are compiled in partest run, not here
    sources in IntegrationTest := Seq.empty,
    fork in IntegrationTest := true,
    javaOptions in IntegrationTest ++= List("-Xmx2G", "-Dpartest.exec.in.process=true", "-Dfile.encoding=UTF-8", "-Duser.language=en", "-Duser.country=US"),
    testOptions in IntegrationTest += Tests.Argument("-Dfile.encoding=UTF-8", "-Duser.language=en", "-Duser.country=US"),
    testFrameworks += new TestFramework("scala.tools.partest.sbt.Framework"),
    testOptions in IntegrationTest += Tests.Argument("-Dpartest.java_opts=-Xmx1024M -Xms64M"),
    testOptions in IntegrationTest += Tests.Argument("-Dpartest.scalac_opts=" + (scalacOptions in Compile).value.mkString(" ")),
    testOptions in IntegrationTest += Tests.Setup { () =>
      val cp = (dependencyClasspath in Test).value
      val baseDir = (baseDirectory in ThisBuild).value
      // Copy code.jar and instrumented.jar (resolved in the otherwise unused scope "test") to the location where partest expects them
      copyBootstrapJar(cp, baseDir, "test/files/codelib", "code")
      copyBootstrapJar(cp, baseDir, "test/files/speclib", "instrumented")
    },
    definedTests in IntegrationTest += new sbt.TestDefinition(
      "partest",
      // marker fingerprint since there are no test classes
      // to be discovered by sbt:
      new sbt.testing.AnnotatedFingerprint {
        def isModule = true
        def annotationName = "partest"
      }, true, Array()
    ),
    executeTests in IntegrationTest := {
      val result = (executeTests in IntegrationTest).value
      if (result.overall != TestResult.Error && result.events.isEmpty) {
        // workaround for https://github.com/sbt/sbt/issues/2722
        val result = (executeTests in Test).value
        (streams.value.log.error("No test events found"))
        result.copy(overall = TestResult.Error)
      }
      else result
    },
    testListeners in IntegrationTest += new PartestTestListener(target.value)
  )

lazy val manual = configureAsSubproject(project)
  .settings(disableDocs)
  .settings(disablePublishing)
  .settings(
    libraryDependencies += "org.scala-lang" % "scala-library" % scalaVersion.value,
    classDirectory in Compile := (target in Compile).value / "classes"
  )

lazy val scalaDist = Project("scala-dist", file(".") / "target" / "scala-dist-dist-src-dummy")
  .settings(commonSettings)
  .settings(disableDocs)
  .settings(
    mappings in Compile in packageBin ++= {
      val binBaseDir = buildDirectory.value / "pack"
      val binMappings = (mkBin in dist).value.pair(relativeTo(binBaseDir), errorIfNone = false)
      // With the way the resource files are spread out over the project sources we can't just add
      // an unmanagedResourceDirectory, so we generate the mappings manually:
      val docBaseDir = (baseDirectory in ThisBuild).value
      val docMappings = (docBaseDir / "doc").*** pair relativeTo(docBaseDir)
      val resBaseDir = (baseDirectory in ThisBuild).value / "src/manual/scala/tools/docutil/resources"
      val resMappings = resBaseDir ** ("*.html" | "*.css" | "*.gif" | "*.png") pair (p => relativeTo(resBaseDir)(p).map("doc/tools/" + _))
      docMappings ++ resMappings ++ binMappings
    },
    resourceGenerators in Compile += Def.task {
      val command = "fsc, scala, scalac, scaladoc, scalap"
      val htmlOut = (resourceManaged in Compile).value / "doc/tools"
      val manOut = (resourceManaged in Compile).value / "genman"
      val fixedManOut = (resourceManaged in Compile).value / "man"
      IO.createDirectory(htmlOut)
      IO.createDirectory(manOut / "man1")
      runner.value.run("scala.tools.docutil.ManMaker",
        (fullClasspath in Compile in manual).value.files,
        Seq(command, htmlOut.getAbsolutePath, manOut.getAbsolutePath),
        streams.value.log).foreach(sys.error)
      (manOut ** "*.1" pair rebase(manOut, fixedManOut)).foreach { case (in, out) =>
        // Generated manpages should always use LF only. There doesn't seem to be a good reason
        // for generating them with the platform EOL first and then converting them but that's
        // what the old Ant build did.
        IO.write(out, IO.readBytes(in).filterNot(_ == '\r'))
      }
      (htmlOut ** "*.html").get ++ (fixedManOut ** "*.1").get
    }.taskValue,
    managedResourceDirectories in Compile := Seq((resourceManaged in Compile).value),
    libraryDependencies += jlineDep,
    apiURL := None,
    fixPom(
      "/project/name" -> <name>Scala Distribution Artifacts</name>,
      "/project/description" -> <description>The Artifacts Distributed with Scala</description>,
      "/project/packaging" -> <packaging>jar</packaging>
    ),
    publishArtifact in (Compile, packageSrc) := false
  )
  .dependsOn(library, reflect, compiler, scalap)

lazy val root: Project = (project in file("."))
  .settings(disableDocs)
  .settings(disablePublishing)
  .settings(generateBuildCharacterFileSettings)
  .settings(
    commands ++= ScriptCommands.all,
    extractBuildCharacterPropertiesFile := {
      val jar = (scalaInstance in bootstrap).value.allJars.find(_.getName contains "-compiler").get
      val bc = buildCharacterPropertiesFile.value
      val packagedName = "scala-buildcharacter.properties"
      IO.withTemporaryDirectory { tmp =>
        val extracted = IO.unzip(jar, tmp, new SimpleFilter(_ == packagedName)).headOption.getOrElse {
          throw new RuntimeException(s"No file $packagedName found in bootstrap compiler $jar")
        }
        IO.copyFile(extracted, bc)
        bc
      }
    },
    // Generate (Product|TupleN|Function|AbstractFunction)*.scala files and scaladoc stubs for all AnyVal sources.
    // They should really go into a managedSources dir instead of overwriting sources checked into git but scaladoc
    // source links (could be fixed by shipping these sources with the scaladoc bundles) and scala-js source maps
    // rely on them being on github.
    commands += Command.command("generateSources") { state =>
      val dir = (((baseDirectory in ThisBuild).value) / "src" / "library" / "scala")
      genprod.main(Array(dir.getPath))
      GenerateAnyVals.run(dir.getAbsoluteFile)
      state
    },

    testRun := { val v = (testOnly in IntegrationTest in testP).toTask(" -- run").result.value },

    testPosPres := { val v = (testOnly in IntegrationTest in testP).toTask(" -- pos presentation").result.value },

    testRest := {
      val v = ScriptCommands.sequence[Result[Unit]](List(
          (mimaReportBinaryIssues in library).result,
          (mimaReportBinaryIssues in reflect).result,
          (Keys.test in Test in junit).result,
          (Keys.test in Test in scalacheck).result,
          (testOnly in IntegrationTest in testP).toTask(" -- neg jvm").result,
          (testOnly in IntegrationTest in testP).toTask(" -- res scalap specialized").result,
          (testOnly in IntegrationTest in testP).toTask(" -- instrumented").result,
          (testOnly in IntegrationTest in testP).toTask(" -- --srcpath scaladoc").result,
          (Keys.test in Test in osgiTestFelix).result,
          (Keys.test in Test in osgiTestEclipse).result)).value
    },

    // all of testRun, testPosPres, testRest and more
    testAll := {
      val results = ScriptCommands.sequence[(Result[Unit], String)](List(
        (Keys.test in Test in junit).result map (_ -> "junit/test"),
        (Keys.test in Test in scalacheck).result map (_ -> "scalacheck/test"),
        (Keys.test in Test in macroAnnot).result map (_ -> "macroAnnot/test"),
        (testOnly in IntegrationTest in testP).toTask(" -- run").result map (_ -> "partest run"),
        (testOnly in IntegrationTest in testP).toTask(" -- pos neg jvm").result map (_ -> "partest pos neg jvm"),
        (testOnly in IntegrationTest in testP).toTask(" -- res scalap specialized").result map (_ -> "partest res scalap specialized"),
        (testOnly in IntegrationTest in testP).toTask(" -- instrumented presentation").result map (_ -> "partest instrumented presentation"),
        (testOnly in IntegrationTest in testP).toTask(" -- --srcpath scaladoc").result map (_ -> "partest --srcpath scaladoc"),
        // TODO-newColl: re-enable osgi tests. they fail because scala-xml `1.1.0-newCollectionsBootstrap` is not a valid version.
        // We cannot release 1.1.1 currently, because there's no Scala.js for 2.13.0-M4-pre-20d3c21.
        // (Keys.test in Test in osgiTestFelix).result map (_ -> "osgiTestFelix/test"),
        // (Keys.test in Test in osgiTestEclipse).result map (_ -> "osgiTestEclipse/test"),
        (mimaReportBinaryIssues in library).result map (_ -> "library/mimaReportBinaryIssues"),
        (mimaReportBinaryIssues in reflect).result map (_ -> "reflect/mimaReportBinaryIssues"),
        (compile in Compile in bench).map(_ => ()).result map (_ -> "bench/compile"),
        Def.task(()).dependsOn( // Run these in parallel:
          doc in Compile in library,
          doc in Compile in reflect,
          doc in Compile in compiler,
          doc in Compile in scalap
        ).result map (_ -> "doc")
      )).value
      val failed = results.collect { case (Inc(i), d) => (i, d) }
      if (failed.nonEmpty) {
        val log = streams.value.log
        def showScopedKey(k: Def.ScopedKey[_]): String =
          Vector(
            k.scope.project.toOption.map {
              case p: ProjectRef => p.project
              case p => p
            }.map(_ + "/"),
            k.scope.config.toOption.map(_.name + ":"),
            k.scope.task.toOption.map(_.label + "::")
          ).flatten.mkString + k.key
        val loggedThis, loggedAny = new scala.collection.mutable.HashSet[String]
        def findRootCauses(i: Incomplete, currentTask: String): Vector[(String, Option[Throwable])] = {
          val sk = i.node match {
            case Some(t: Task[_]) =>
              t.info.attributes.entries.collect { case e if e.key == Keys.taskDefinitionKey => e.value.asInstanceOf[Def.ScopedKey[_]] }
                .headOption.map(showScopedKey)
            case _ => None
          }
          val task = sk.getOrElse(currentTask)
          val dup = sk.map(s => !loggedAny.add(s)).getOrElse(false)
          if(sk.map(s => !loggedThis.add(s)).getOrElse(false)) Vector.empty
          else i.directCause match {
            case Some(e) => Vector((task, if(dup) None else Some(e)))
            case None => i.causes.toVector.flatMap(ch => findRootCauses(ch, task))
          }
        }
        log.error(s"${failed.size} of ${results.length} test tasks failed:")
        failed.foreach { case (i, d) =>
          log.error(s"- $d")
          loggedThis.clear
          findRootCauses(i, "<unkown task>").foreach {
            case (task, Some(ex)) => log.error(s"  - $task failed: $ex")
            case (task, None)     => log.error(s"  - ($task failed)")
          }
        }
        throw new RuntimeException
      }
    },
    antStyle := false,
    incOptions := {
      incOptions.value
        .withNameHashing(!antStyle.value).withAntStyle(antStyle.value)
        .withRecompileOnMacroDef(false) //     // macros in library+reflect are hard-wired to implementations with `FastTrack`.
    }
  )
  .aggregate(library, reflect, compiler, interactive, repl, replFrontend,
<<<<<<< HEAD
    scaladoc, scalap, partest, junit, scalaDist).settings(
=======
    scaladoc, scalap, partestExtras, junit, scalaDist, macroAnnot).settings(
>>>>>>> c4adc817
    sources in Compile := Seq.empty,
    onLoadMessage := """|*** Welcome to the sbt build definition for Scala! ***
      |Check README.md for more information.""".stripMargin
  )

// The following subprojects' binaries are required for building "pack":
lazy val distDependencies = Seq(replFrontend, compiler, library, reflect, scalap, scaladoc)

lazy val dist = (project in file("dist"))
  .settings(commonSettings)
  .settings(
    libraryDependencies ++= Seq(jlineDep),
    mkBin := mkBinImpl.value,
    mkQuick := Def.task {
      val cp = (fullClasspath in IntegrationTest in LocalProject("test")).value
      val propsFile = (buildDirectory in ThisBuild).value / "quick" / "partest.properties"
      val props = new java.util.Properties()
      props.setProperty("partest.classpath", cp.map(_.data.getAbsolutePath).mkString(sys.props("path.separator")))
      IO.write(props, null, propsFile)
      (buildDirectory in ThisBuild).value / "quick"
    }.dependsOn((distDependencies.map(products in Runtime in _) :+ mkBin): _*).value,
    mkPack := Def.task { (buildDirectory in ThisBuild).value / "pack" }.dependsOn(packagedArtifact in (Compile, packageBin), mkBin).value,
    target := (baseDirectory in ThisBuild).value / "target" / thisProject.value.id,
    packageBin in Compile := {
      val targetDir = (buildDirectory in ThisBuild).value / "pack" / "lib"
      val jlineJAR = findJar((dependencyClasspath in Compile).value, jlineDep).get.data
      val mappings = Seq((jlineJAR, targetDir / "jline.jar"))
      IO.copy(mappings, overwrite = true)
      targetDir
    },
    cleanFiles += (buildDirectory in ThisBuild).value / "quick",
    cleanFiles += (buildDirectory in ThisBuild).value / "pack",
    packagedArtifact in (Compile, packageBin) :=
      (packagedArtifact in (Compile, packageBin))
        .dependsOn(distDependencies.map(packagedArtifact in (Compile, packageBin) in _): _*)
        .value
  )
  .dependsOn(distDependencies.map(p => p: ClasspathDep[ProjectReference]): _*)

/**
 * Configures passed project as a subproject (e.g. compiler or repl)
 * with common settings attached to it.
 *
 * Typical usage is:
 *
 *   lazy val mySubproject = configureAsSubproject(project)
 *
 * We pass `project` as an argument which is in fact a macro call. This macro determines
 * project.id based on the name of the lazy val on the left-hand side.
 */
def configureAsSubproject(project: Project): Project = {
  val base = file(".") / "src" / project.id
  (project in base)
    .settings(scalaSubprojectSettings)
    .settings(generatePropertiesFileSettings)
}

lazy val buildDirectory = settingKey[File]("The directory where all build products go. By default ./build")
lazy val mkBin = taskKey[Seq[File]]("Generate shell script (bash or Windows batch).")
lazy val mkQuick = taskKey[File]("Generate a full build, including scripts, in build/quick")
lazy val mkPack = taskKey[File]("Generate a full build, including scripts, in build/pack")
lazy val testAll = taskKey[Unit]("Run all test tasks sequentially")

lazy val testRun = taskKey[Unit]("Run compute intensive test tasks sequentially")
lazy val testPosPres = taskKey[Unit]("Run compilation test (pos + presentation) sequentially")
lazy val testRest = taskKey[Unit]("Run the remaining test tasks sequentially")

// Defining these settings is somewhat redundant as we also redefine settings that depend on them.
// However, IntelliJ's project import works better when these are set correctly.
def clearSourceAndResourceDirectories = Seq(Compile, Test).flatMap(config => inConfig(config)(Seq(
  unmanagedSourceDirectories := Nil,
  managedSourceDirectories := Nil,
  unmanagedResourceDirectories := Nil,
  managedResourceDirectories := Nil
)))

lazy val mkBinImpl: Def.Initialize[Task[Seq[File]]] = Def.task {
  import java.io.IOException
  def mkScalaTool(mainCls: String, classpath: Seq[Attributed[File]]): ScalaTool =
    ScalaTool(mainClass  = mainCls,
      classpath  = classpath.toList.map(_.data.getAbsolutePath),
      properties = Map.empty,
      javaOpts   = "-Xmx256M -Xms32M",
      toolFlags  = "")
  val rootDir = (classDirectory in Compile in compiler).value
  val quickOutDir = buildDirectory.value / "quick/bin"
  val packOutDir = buildDirectory.value / "pack/bin"
  def writeScripts(scalaTool: ScalaTool, file: String, outDir: File): Seq[File] = {
    val res = Seq(
      scalaTool.writeScript(file, "unix", rootDir, outDir),
      scalaTool.writeScript(file, "windows", rootDir, outDir)
    )
    res.foreach { f =>
      if(!f.getAbsoluteFile.setExecutable(true, /* ownerOnly: */ false))
        throw new IOException("setExecutable failed")
      if(!f.getAbsoluteFile.setReadable(true, /* ownerOnly: */ false))
        throw new IOException("setReadable failed")
    }
    res
  }

  def mkBin(file: String, mainCls: String, classpath: Seq[Attributed[File]]): Seq[File] =
    writeScripts(mkScalaTool(mainCls, classpath), file, quickOutDir) ++
    writeScripts(mkScalaTool(mainCls, Nil      ), file, packOutDir)

  streams.value.log.info(s"Creating scripts in $quickOutDir and $packOutDir")

  mkBin("scala"    , "scala.tools.nsc.MainGenericRunner", (fullClasspath in Compile in replFrontend).value) ++
  mkBin("scalac"   , "scala.tools.nsc.Main",              (fullClasspath in Compile in compiler).value) ++
  mkBin("fsc"      , "scala.tools.nsc.CompileClient",     (fullClasspath in Compile in compiler).value) ++
  mkBin("scaladoc" , "scala.tools.nsc.ScalaDoc",          (fullClasspath in Compile in scaladoc).value) ++
  mkBin("scalap"   , "scala.tools.scalap.Main",           (fullClasspath in Compile in scalap).value)
}

/** Generate service provider definition files under META-INF/services */
def generateServiceProviderResources(services: (String, String)*): Setting[_] =
  resourceGenerators in Compile += Def.task {
    services.map { case (k, v) =>
      val f = (resourceManaged in Compile).value / "META-INF/services" / k
      IO.write(f, v + "\n")
      f
    }
  }.taskValue

buildDirectory in ThisBuild := (baseDirectory in ThisBuild).value / "build"

// Add tab completion to partest
commands += Command("partest")(_ => PartestUtil.partestParser((baseDirectory in ThisBuild).value, (baseDirectory in ThisBuild).value / "test")) { (state, parsed) =>
  ("test/it:testOnly -- " + parsed) :: state
}

// Watch the test files also so ~partest triggers on test case changes
watchSources ++= PartestUtil.testFilePaths((baseDirectory in ThisBuild).value, (baseDirectory in ThisBuild).value / "test")

// Add tab completion to scalac et al.
commands ++= {
  val commands =
  List(("scalac",   "compiler", "scala.tools.nsc.Main"),
       ("scala",    "repl-frontend", "scala.tools.nsc.MainGenericRunner"),
       ("scaladoc", "scaladoc", "scala.tools.nsc.ScalaDoc"))

  commands.map {
    case (entryPoint, projectRef, mainClassName) =>
      Command(entryPoint)(_ => ScalaOptionParser.scalaParser(entryPoint, (baseDirectory in ThisBuild).value)) { (state, parsedOptions) =>
        (projectRef + "/runMain " + mainClassName + " -usejavacp " + parsedOptions) :: state
      }
  }
}

addCommandAlias("scalap",   "scalap/compile:runMain              scala.tools.scalap.Main -usejavacp")

lazy val intellij = taskKey[Unit]("Update the library classpaths in the IntelliJ project files.")

def moduleDeps(p: Project, config: Configuration = Compile) = (externalDependencyClasspath in config in p).map(a => (p.id, a.map(_.data)))

// aliases to projects to prevent name clashes
def compilerP = compiler
def testP = test

intellij := {
  import xml._
  import xml.transform._

  val s = streams.value

  val modules: List[(String, Seq[File])] = {
    // for the sbt build module, the dependencies are fetched from the project's build using sbt-buildinfo
    val buildModule = ("scala-build", scalabuild.BuildInfo.buildClasspath.split(java.io.File.pathSeparator).toSeq.map(new File(_)))
    // `sbt projects` lists all modules in the build
    buildModule :: List(
      moduleDeps(compilerP).value,
      moduleDeps(interactive).value,
      moduleDeps(junit).value,
      moduleDeps(library).value,
      moduleDeps(manual).value,
      moduleDeps(partest).value,
      moduleDeps(partestJavaAgent).value,
      moduleDeps(reflect).value,
      moduleDeps(repl).value,
      moduleDeps(replFrontend).value,
      moduleDeps(scalacheck, config = Test).value,
      moduleDeps(scaladoc).value,
      moduleDeps(scalap).value,
      moduleDeps(testP).value)
  }

  def moduleDep(name: String, jars: Seq[File]) = {
    val entries = jars.map(f => s"""        <root url="jar://${f.toURI.getRawPath}!/" />""").mkString("\n")
    s"""|    <library name="$name-deps">
        |      <CLASSES>
        |$entries
        |      </CLASSES>
        |      <JAVADOC />
        |      <SOURCES />
        |    </library>""".stripMargin
  }

  def starrDep(jars: Seq[File]) = {
    val entries = jars.map(f => s"""          <root url="file://${f.toURI.getRawPath}" />""").mkString("\n")
    s"""|    <library name="starr" type="Scala">
        |      <properties>
        |        <option name="languageLevel" value="Scala_2_12" />
        |        <compiler-classpath>
        |$entries
        |        </compiler-classpath>
        |      </properties>
        |      <CLASSES />
        |      <JAVADOC />
        |      <SOURCES />
        |    </library>""".stripMargin
  }

  def replaceLibrary(data: Node, libName: String, libType: Option[String], newContent: String) = {
    object rule extends RewriteRule {
      var transformed = false
      def checkAttrs(attrs: MetaData) = {
        def check(key: String, expected: String) = {
          val a = attrs(key)
          a != null && a.text == expected
        }
        check("name", libName) && libType.forall(tp => check("type", tp))
      }

      override def transform(n: Node): Seq[Node] = n match {
        case e @ Elem(_, "library", attrs, _, _, _*) if checkAttrs(attrs) =>
          transformed = true
          XML.loadString(newContent)
        case other =>
          other
      }
    }
    object trans extends RuleTransformer(rule)
    val r = trans(data)
    if (!rule.transformed) sys.error(s"Replacing library classpath for $libName failed, no existing library found.")
    r
  }

  val ipr = (baseDirectory in ThisBuild).value / "src/intellij/scala.ipr"

  var continue = false
  if (!ipr.exists) {
    scala.Console.print(s"Could not find src/intellij/scala.ipr. Create new project files from src/intellij/*.SAMPLE (y/N)? ")
    scala.Console.flush()
    if (scala.Console.readLine() == "y") {
      intellijCreateFromSample((baseDirectory in ThisBuild).value)
      continue = true
    }
  } else {
    scala.Console.print("Update library classpaths in the current src/intellij/scala.ipr (y/N)? ")
    scala.Console.flush()
    continue = scala.Console.readLine() == "y"
  }
  if (continue) {
    s.log.info("Updating library classpaths in src/intellij/scala.ipr.")
    val content = XML.loadFile(ipr)

    val newStarr = replaceLibrary(content, "starr", Some("Scala"), starrDep((scalaInstance in LocalProject("compiler")).value.jars))
    val newModules = modules.foldLeft(newStarr)({
      case (res, (modName, jars)) =>
        if (jars.isEmpty) res // modules without dependencies
        else replaceLibrary(res, s"$modName-deps", None, moduleDep(modName, jars))
    })

    XML.save(ipr.getAbsolutePath, newModules)
  } else {
    s.log.info("Aborting.")
  }
}

lazy val intellijFromSample = taskKey[Unit]("Create fresh IntelliJ project files from src/intellij/*.SAMPLE.")

intellijFromSample := {
  val s = streams.value
  scala.Console.print(s"Create new project files from src/intellij/*.SAMPLE (y/N)? ")
  scala.Console.flush()
  if (scala.Console.readLine() == "y")
    intellijCreateFromSample((baseDirectory in ThisBuild).value)
  else
    s.log.info("Aborting.")
}

def intellijCreateFromSample(basedir: File): Unit = {
  val files = basedir / "src/intellij" * "*.SAMPLE"
  val copies = files.get.map(f => (f, new File(f.getAbsolutePath.stripSuffix(".SAMPLE"))))
  IO.copy(copies, overwrite = true)
}

lazy val intellijToSample = taskKey[Unit]("Update src/intellij/*.SAMPLE using the current IntelliJ project files.")

intellijToSample := {
  val s = streams.value
  scala.Console.print(s"Update src/intellij/*.SAMPLE using the current IntelliJ project files (y/N)? ")
  scala.Console.flush()
  if (scala.Console.readLine() == "y") {
    val basedir = (baseDirectory in ThisBuild).value
    val existing = basedir / "src/intellij" * "*.SAMPLE"
    IO.delete(existing.get)
    val current = basedir / "src/intellij" * ("*.iml" || "*.ipr")
    val copies = current.get.map(f => (f, new File(f.getAbsolutePath + ".SAMPLE")))
    IO.copy(copies)
  } else
    s.log.info("Aborting.")
}

/** Find a specific module's JAR in a classpath, comparing only organization and name */
def findJar(files: Seq[Attributed[File]], dep: ModuleID): Option[Attributed[File]] = {
  def extract(m: ModuleID) = (m.organization, m.name)
  files.find(_.get(moduleID.key).map(extract _) == Some(extract(dep)))
}<|MERGE_RESOLUTION|>--- conflicted
+++ resolved
@@ -921,11 +921,7 @@
     }
   )
   .aggregate(library, reflect, compiler, interactive, repl, replFrontend,
-<<<<<<< HEAD
-    scaladoc, scalap, partest, junit, scalaDist).settings(
-=======
-    scaladoc, scalap, partestExtras, junit, scalaDist, macroAnnot).settings(
->>>>>>> c4adc817
+    scaladoc, scalap, partest, junit, scalaDist, macroAnnot).settings(
     sources in Compile := Seq.empty,
     onLoadMessage := """|*** Welcome to the sbt build definition for Scala! ***
       |Check README.md for more information.""".stripMargin
