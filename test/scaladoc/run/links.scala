--- conflicted
+++ resolved
@@ -25,12 +25,7 @@
 
     val memberLinks = countLinks(TEST.comment.get, _.link.isInstanceOf[LinkToMember])
     val templateLinks = countLinks(TEST.comment.get, _.link.isInstanceOf[LinkToTpl])
-<<<<<<< HEAD
-    assert(memberLinks == 16,  memberLinks +   " == 16 (the member links in object TEST)")
-    assert(templateLinks == 5, templateLinks + " ==  5 (the template links in object TEST)")
-=======
-    assert(memberLinks == 17,  memberLinks +   " == 17 (the member links in object TEST)")
+    assert(memberLinks == 18,  memberLinks +   " == 18 (the member links in object TEST)")
     assert(templateLinks == 6, templateLinks + " ==  6 (the template links in object TEST)")
->>>>>>> 87c5895d
   }
 }